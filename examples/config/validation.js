--- conflicted
+++ resolved
@@ -52,22 +52,9 @@
         status: S().valid('open', 'pending', 'close'),
         participants: A().includes(S(), N())
     }
-<<<<<<< HEAD
-=======
     // console.log("schema", sys.inspect(s));
     // console.log(s.input.__validators[1].toString())
     // console.log(sys.inspect(s.input.__validators.map(function(d){ return d.toString();})));
-    
-    http.addRoutes([{ method: 'POST', path: '/users/:id', config: {
-        handler: internals.payload,
-        query: {},
-        // schema: {
-        //     username: S().required().min(3),
-        //     emails: A().includes(S().email())
-        // }
-        schema: s
-    }}]);
->>>>>>> 27bfcd49
 
     http.addRoute({
         method: 'POST',
