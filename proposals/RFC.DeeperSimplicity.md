--- conflicted
+++ resolved
@@ -28,9 +28,18 @@
     api.on('requestEnd', AniviaClient.logRequest);
     
     api.listen(port, AniviaClient.logListen);
+    
+The above event names 'requestBegin' & 'requestEnd' suck.
 
-<<<<<<< HEAD
-The above event names 'requestBegin' & 'requestEnd' suck.  
+## Serialization
+
+Support MessagePack for faster serialization of JavaScript objects.  `node-msgpack` is faster than JSON.parse() and JSON.stringify().
+
+Example use case is for disk backup of anivia logs.  
+
+TODO: flesh out further
+
+## Content Negotiation
 
 On server listen, if no eventHandlers are bound to a given event, default ones can be bound (this way, default ones don't run if user specifies any handlers).
 
@@ -45,17 +54,6 @@
     res.reply(data)
 
 ### Content Negotiation
-=======
-## Serialization
-
-Support MessagePack for faster serialization of JavaScript objects.  `node-msgpack` is faster than JSON.parse() and JSON.stringify().
-
-Example use case is for disk backup of anivia logs.  
-
-TODO: flesh out further
-
-## Content Negotiation
->>>>>>> 00a0c80d
 
 We do prefer JSON, but just like how we're asking the Java Services to transition from XML to JSON... we may need to eventually transition to something newer, hotter in a few years.  
 
