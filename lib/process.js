--- conflicted
+++ resolved
@@ -112,16 +112,8 @@
 
 Process.prototype.reportError = function (message) {
 
-<<<<<<< HEAD
-    if (this.isInitialized) {
-
-        this.errorCount += 1;
-        this.emit('error', { message: message, count: this.errorCount });
-    }
-=======
     this.errorCount += 1;
     this.emit('error', { message: message, count: this.errorCount });
->>>>>>> 0d253767
 };
 
 
