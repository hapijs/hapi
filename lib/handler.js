// Load modules

var Stream = require('stream');
var Async = require('async');
var Boom = require('boom');
var Utils = require('./utils');
var Response = require('./response');
var Ext = require('./ext');
var File = require('./file');
var Directory = require('./directory');
var Proxy = require('./proxy');
var Views = require('./views');
var Methods = require('./methods');


// Declare internals

var internals = {};

exports.execute = function (request, next) {

    var finalize = function (err, result) {

        request._setResponse(err || result);
        return next();                              // Must not include an argument
    };

    request._protect.run(finalize, function (enter, exit) {

        enter(function () {

            if (request._route.prerequisites) {
                internals.prerequisites(request, Utils.once(exit));
            }
            else {
                internals.handler(request, exit);
            }
        });
    });
};


internals.prerequisites = function (request, callback) {

    Async.forEachSeries(request._route.prerequisites, function (set, nextSet) {

        Async.forEach(set, function (pre, next) {

            pre(request, function (err, result) {

                if (err ||
                    !result._takeover) {

                    next(err);
                }
                else {
                    callback(null, result);
                }
            });
        }, nextSet);
    },
    function (err) {

        if (err) {
            callback(err);
        }
        else {
            return internals.handler(request, callback);
        }
    });
};


internals.handler = function (request, callback) {

    var timer = new Utils.Bench();
    var finalize = function (response) {

        // Check for Error result

        if (response.isBoom) {
            request.log(['hapi', 'handler', 'error'], { msec: timer.elapsed() });
            return callback(response);
        }

        request.log(['hapi', 'handler'], { msec: timer.elapsed() });
        return callback(null, response);
    };

    // Decorate request

    var reply = exports.replyInterface(request, finalize);
    var bind = (request.route.bind || request._route.env.bind);

    // Execute handler

    request.route.handler.call(bind, request, reply);
};


exports.replyInterface = function (request, finalize, base) {

    finalize = Utils.once(finalize);

    var root = function (err, result) {

        return internals.wrap((err !== null && err !== undefined ? err : result), request, finalize);
    };

    var reply = base || root;
    if (base) {
        base._root = root;
    }

    var viewsManager = (base && base.env && base.env.views) || request._route.env.views || request.server._views;
    if (viewsManager) {
        reply.view = function (template, context, options) {

            return internals.wrap(new Views.Response(viewsManager, template, context, options, request), request, finalize);
        };
    }

    reply.file = function (path, options) {

        return internals.wrap(new File.Response(path, options, request), request, finalize);
    };

    reply.proxy = function (options) {

        var handler = Proxy.handler(request._route, options);
        handler.call(null, request, reply);                     // Internal handler not using bind
    };

    reply.close = function (options) {

        options = options || {};
        finalize({ closed: true, end: options.end !== false });
    };

    reply.state = function (name, value, options) {

        request._setState(name, value, options);
    };

    reply.unstate = function (name) {

        request._clearState(name);
    };

    return reply;
};


internals.wrap = function (result, request, finalize) {

    var response = Response.wrap(result, request);

    if (response.isBoom) {
        return finalize(response);
    }

    var prepare = function () {

        if (response._prepare) {
            return response._prepare(request, finalize);
        }

        return finalize(response);
    };

    response.hold = function () {

        response.hold = undefined;

        response.send = function () {

            response.send = undefined;
            prepare();
        };

        return response;
    };

    process.nextTick(function () {

        response.hold = undefined;

        if (!response.send) {
            prepare();
        }
    });

    return response;
};


exports.configure = function (handler, route) {

<<<<<<< HEAD
    if (typeof handler === 'string') {
        var parsed = internals.fromString(handler, route.server);
        return parsed.method;
    }

    if (handler.proxy) {
        return Proxy.handler(route, handler.proxy);
    }

    if (handler.file) {
        return File.handler(route, handler.file);
    }

    if (handler.directory) {
        return Directory.handler(route, handler.directory);
=======
    if (typeof handler === 'object') {
        var type = Object.keys(handler)[0];
        var serverHandler = route.server.pack._handlers[type];

        Utils.assert(serverHandler, 'Unknown handler:', type);

        return serverHandler(route, handler[type]);
>>>>>>> 277f07c1
    }

    if (handler.view) {
        return Views.handler(route, handler.view);
    }

    return handler;
};


exports.register = function (pack) {

    pack._handler('proxy', Proxy.handler);
    pack._handler('file', File.handler);
    pack._handler('directory', Directory.handler);
    pack._handler('view', Views.handler);
};


exports.prerequisites = function (config, server) {

    if (!config) {
        return null;
    }

    /*
        [
            [
                function (request, reply) { },
                {
                    method: function (request, reply) { }
                    assign: key1
                },
                {
                    method: function (request, reply) { },
                    assign: key2
                }
            ],
            'user(params.id)'
        ]
    */

    var prerequisites = [];

    for (var i = 0, il = config.length; i < il; ++i) {
        var pres = [].concat(config[i]);

        var set = [];
        for (var p = 0, pl = pres.length; p < pl; ++p) {
            var pre = pres[p];
            if (typeof pre !== 'object') {
                pre = { method: pre };
            }

            var item = {
                method: pre.method,
                assign: pre.assign,
                failAction: pre.failAction || 'error',
            };

            if (typeof item.method === 'string') {
                var parsed = internals.fromString(item.method, server);
                item.method = parsed.method;
                item.assign = item.assign || parsed.name;
            }

            set.push(internals.pre(item));
        }

        prerequisites.push(set);
    }

    return prerequisites.length ? prerequisites : null;
};


internals.fromString = function (notation, server) {

    //                                  1:name            2:(        3:arguments
    var methodParts = notation.match(/^([\w\.]+)(?:\s*)(?:(\()(?:\s*)(\w+(?:\.\w+)*(?:\s*\,\s*\w+(?:\.\w+)*)*)?(?:\s*)\))?$/);
    Utils.assert(methodParts, 'Invalid server method string notation:', notation);

    var name = methodParts[1];
    Utils.assert(name.match(Methods.methodNameRx), 'Invalid server method name:', name);

    var method = Utils.reach(server.methods, name, { functions: false });
    Utils.assert(method, 'Unknown server method in string notation:', notation);

    var result = { name: name };
    var argsNotation = !!methodParts[2];
    var methodArgs = (argsNotation ? (methodParts[3] || '').split(/\s*\,\s*/) : null);

    result.method = function (request, reply) {

        if (!argsNotation) {
            return method.call(null, request, reply);
        }

        var args = [];
        for (var i = 0, il = methodArgs.length; i < il; ++i) {
            var arg = methodArgs[i];
            if (arg) {
                args.push(Utils.reach(request, arg));
            }
        }

        args.push(reply);
        method.apply(null, args);
    };

    return result;
};


internals.pre = function (pre) {

    /*
        {
            method: function (request, next) { }
            assign:     'key'
            failAction: 'error'* | 'log' | 'ignore'
        }
    */

    return function (request, next) {

        var timer = new Utils.Bench();
        var finalize = function (result) {

            if (result instanceof Error) {
                if (pre.failAction !== 'ignore') {
                    request.log(['hapi', 'pre', 'error'], { msec: timer.elapsed(), assign: pre.assign, error: result });
                }

                if (pre.failAction === 'error') {
                    return next(result);
                }
            }
            else {
                request.log(['hapi', 'pre'], { msec: timer.elapsed(), assign: pre.assign });
            }

            if (pre.assign) {
                request.pre[pre.assign] = result.source;
                request.responses[pre.assign] = result;
            }

            return next(null, result);
        };

        // Setup environment

        var reply = exports.replyInterface(request, finalize);
        var bind = (request.route.bind || request._route.env.bind);

        // Execute handler

        pre.method.call(bind, request, reply);
    };
};


exports.invoke = function (request, event, callback) {

    var handlers = request.server._ext._events[event];
    if (!handlers) {
        return Utils.nextTick(callback)();
    }

    request._protect.run(callback, function (enter, exit) {

        enter(function () {

            Async.forEachSeries(handlers, function (ext, next) {

                var finalize = function (err, result) {

                    return (err === undefined && result === undefined ? next() : reply._root(err || result));
                };

                finalize.env = ext.env;

                var filter = function (result) {

                    return next(result.source !== null ? result : null);
                };

                var reply = exports.replyInterface(request, filter, finalize);
                var bind = (ext.bind || (ext.env && ext.env.bind));

                ext.func.call(bind, request, reply);
            }, exit);
        });
    });
};<|MERGE_RESOLUTION|>--- conflicted
+++ resolved
@@ -196,35 +196,18 @@
 
 exports.configure = function (handler, route) {
 
-<<<<<<< HEAD
+    if (typeof handler === 'object') {
+        var type = Object.keys(handler)[0];
+        var serverHandler = route.server.pack._handlers[type];
+
+        Utils.assert(serverHandler, 'Unknown handler:', type);
+
+        return serverHandler(route, handler[type]);
+    }
+
     if (typeof handler === 'string') {
         var parsed = internals.fromString(handler, route.server);
         return parsed.method;
-    }
-
-    if (handler.proxy) {
-        return Proxy.handler(route, handler.proxy);
-    }
-
-    if (handler.file) {
-        return File.handler(route, handler.file);
-    }
-
-    if (handler.directory) {
-        return Directory.handler(route, handler.directory);
-=======
-    if (typeof handler === 'object') {
-        var type = Object.keys(handler)[0];
-        var serverHandler = route.server.pack._handlers[type];
-
-        Utils.assert(serverHandler, 'Unknown handler:', type);
-
-        return serverHandler(route, handler[type]);
->>>>>>> 277f07c1
-    }
-
-    if (handler.view) {
-        return Views.handler(route, handler.view);
     }
 
     return handler;
