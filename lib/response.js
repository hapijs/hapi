--- conflicted
+++ resolved
@@ -117,27 +117,22 @@
     var override = options.override !== false;
     var duplicate = options.duplicate !== false;
 
-<<<<<<< HEAD
+    // Ensure key and values do not include non-ascii text
+
+    if (value !== undefined &&
+        value !== null) {
+
+        var headerValues = [key].concat(value);
+        for (var v = 0, vl = headerValues.length; v < vl; ++v) {
+            var header = headerValues[v];
+            var buffer = Buffer.isBuffer(header) ? header : new Buffer(header.toString());
+            for (var b = 0, bl = buffer.length; b < bl; ++b) {
+                Hoek.assert((buffer[b] & 0x7f) === buffer[b], 'Header value cannot contain or convert into non-ascii characters:', key);
+            }
+        };
+    }
+
     if ((!append && override) ||
-=======
-    if ([].concat(value).some(function (val) {
-
-        if (!val) {
-            return false;
-        }
-        var headerBytes = typeof val === 'string' ? new Buffer(val) : val;
-        for (var i = 0; i < headerBytes.length; i++) {
-            if ((headerBytes[i] & 0x7f) !== headerBytes[i]) {
-
-                return true;
-            }
-        }
-    })) {
-        throw Boom.badImplementation('Header values must be ascii text');
-    }
-
-    if ((!options.append && options.override) ||
->>>>>>> 88539856
         !this.headers[key]) {
 
         this.headers[key] = value;
