--- conflicted
+++ resolved
@@ -206,12 +206,8 @@
 
         response._transmit(request, function () {
 
-<<<<<<< HEAD
+            request.response = response;                            // Error occurs late and should update request.response object
             request._log(['response', response.variety]);
-=======
-            request.response = response;                            // Error occurs late and should update request.response object
-            request.log(['http', 'response', response.variety]);
->>>>>>> 1012a95f
             return callback();
         });
     };
