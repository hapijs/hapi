--- conflicted
+++ resolved
@@ -119,17 +119,10 @@
 
         if (request.server._stateDefinitions[name].autoValue &&
             !names[name]) {
-<<<<<<< HEAD
                 
             names[name] = true;
             states.push({ name: name, value: request.server._stateDefinitions[name].autoValue});
         }        
-=======
-
-            names[name] = true;
-            states.push({ name: name, value: request.server._stateDefinitions[name].autoValue });
-        }
->>>>>>> 4f061e35
     });
 
     if (!states.length) {
