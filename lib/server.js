// Load modules

var Events = require('events');
var Http = require('http');
var Https = require('https');
var NodeUtil = require('util');
var Helmet = require('hapi-helmet');
var Log = require('hapi-log');
var Shot = require('shot');
var Auth = require('./auth');
var Batch = require('./batch');
var Catbox = require('catbox');
var Defaults = require('./defaults');
var Err = require('./error');
var Request = require('./request');
var Route = require('./route');
var Validation = require('./validation');
var Views = require('./views');
var Utils = require('./utils');
// Pack delayed required inline


// Declare internals

var internals = {};


// Create and configure server instance

module.exports = internals.Server = function (/* host, port, options */) {        // all optional

    var self = this;

    Utils.assert(this.constructor === internals.Server, 'Server must be instantiated using new');

    // Register as event emitter

    Events.EventEmitter.call(this);

    // Validate arguments

    Utils.assert(arguments.length <= 3, 'Too many arguments');

    var argMap = {
        string: 'host',
        number: 'port',
        object: 'options'
    };

    var args = {};

    for (var a = 0, al = arguments.length; a < al; ++a) {
        var type = typeof arguments[a];
        var key = argMap[type];
        Utils.assert(key, 'Bad server constructor arguments: no match for arg type ' + type);
        Utils.assert(!args[key], 'Bad server constructor arguments: duplicated arg type: ' + type);
        args[key] = arguments[a];
    }

    // Set basic configuration

    this._started = false;
<<<<<<< HEAD
    this.settings = Utils.applyToDefaults(Defaults.server, args.options);

    if (this.settings.strict === true) {
        Validation.serverOptions(this.settings, function (err) {

            Utils.assert(!err, 'Server options are invalid: ' + err);
        });
    }

=======
    this.settings = Utils.applyToDefaults(Defaults.server, args.options || {});
>>>>>>> 967bc82f
    this.settings.host = args.host ? args.host.toLowerCase() : '0.0.0.0';
    this.settings.port = typeof args.port !== 'undefined' ? args.port : (this.settings.tls ? 443 : 80);

    if (this.settings.port) {
        this.settings.nickname = this.settings.host + ':' + this.settings.port;
        this.settings.uri = (this.settings.tls ? 'https://' : 'http://') + this.settings.host + ':' + this.settings.port;
    }

    // Extensions

    this._ext = {

        // The following extension functions use the following signature:
        // function (request, next) { next(); }

        onRequest: null,                            // New request, before handing over to the router (allows changes to the request method, url, etc.)
        onPreHandler: null,                         // After validation and body parsing, before route handler
        onPostHandler: null                         // After route handler returns, before sending response
    };

    // Set optional configuration
    // false -> null, true -> defaults, {} -> override defaults

    this.settings.cors = Utils.applyToDefaults(Defaults.cors, this.settings.cors);
    this.settings.monitor = Utils.applyToDefaults(Defaults.monitor, this.settings.monitor);
    this.settings.debug = Utils.applyToDefaults(Defaults.debug, this.settings.debug);
    this.settings.docs = Utils.applyToDefaults(Defaults.docs, this.settings.docs);

    // Initialize process monitoring

    if (this.settings.monitor) {
        if (!this.settings.monitor.subscribers) {
            this.settings.monitor.subscribers = {
                console: ['ops', 'request', 'log']
            };
        }

        this._monitor = new Log.Monitor(this);
    }

    // Create routing table

    Utils.assert(!this.settings.router.routeDefaults || !this.settings.router.routeDefaults.handler, 'Route defaults cannot include a handler');

    this._router = {
        table: {}                                   // Array per HTTP method, including * for catch-all
    };

    this._router.notFound = new Route({
        method: 'notFound',
        path: '/{p*}',
        config: {
            auth: { mode: 'none' },                 // In case defaults are set otherwise
            handler: 'notFound'
        }
    }, this);

    // Plugin interface (pack)

    this._pack = null;
    this.plugins = {};                              // Registered plugin APIs by plugin name
    this.plugin.list = {};                          // Loaded plugins by plugin name

    // Initialize Views

    if (this.settings.views) {
        this.views = new Views(this.settings.views);
    }

    // Create server

    if (this.settings.tls) {
        this.listener = Https.createServer(this.settings.tls, this._dispatch());
    }
    else {
        this.listener = Http.createServer(this._dispatch());
    }

    // Helpers registry

    this.helpers = [];

    // State management

    this._stateDefinitions = {};

    // Generate CORS headers

    if (this.settings.cors) {
        this.settings.cors._origin = (this.settings.cors.origin || []).join(' ');
        this.settings.cors._headers = (this.settings.cors.headers || []).concat(this.settings.cors.additionalHeaders || []).join(', ');
        this.settings.cors._methods = (this.settings.cors.methods || []).concat(this.settings.cors.additionalMethods || []).join(', ');

        var optionsConfig = {
            path: '/{p*}',
            method: 'options',
            config: {
                auth: { mode: 'none' },                 // In case defaults are set otherwise
                handler: function (request) {

                    request.reply({});
                }
            }
        };

        this._router.cors = new Route(optionsConfig, this);
    }

    // Initialize cache engine

    if (this.settings.cache) {
        this.cache = new Catbox.Client(this.settings.cache);
    }

    // Authentication

    if (this.settings.auth) {
        this.auth = new Auth(this, this.settings.auth);
    }

    // Setup debug endpoint

    if (this.settings.debug) {
        this._debugConsole = new Helmet(this.settings.debug);
        var debugMarkup = this._debugConsole.getMarkup();
        this.route({
            method: 'GET',
            path: this.settings.debug.debugEndpoint,
            config: {
                auth: { mode: 'none' },                 // In case defaults are set otherwise
                handler: function (request) {

                    request.reply(debugMarkup);
                }
            }
        });
    }

    // Setup batch endpoint

    if (this.settings.batch) {
        this.settings.batch = Utils.applyToDefaults(Defaults.batch, (typeof this.settings.batch === 'boolean' ? {} : this.settings.batch));

        this.route({
            method: 'POST',
            path: this.settings.batch.batchEndpoint,
            config: Batch.config
        });
    }

    return this;
};

NodeUtil.inherits(internals.Server, Events.EventEmitter);


internals.Server.prototype._dispatch = function (options) {

    var self = this;

    return function (req, res) {

        // Create request object

        var request = new Request(self, req, res, options);

        // Execute onRequest extensions (can change request method and url)

        request._onRequestExt(function (err) {

            if (err) {
                return;         // Handled by the request
            }

            // Lookup route

            var method = (request.method === 'head' ? 'get' : request.method);

            var routes = self._router.table[method];
            if (routes) {
                for (var i = 0, il = routes.length; i < il; ++i) {
                    var route = routes[i];
                    if (route.match(request)) {
                        return request._execute(route);
                    }
                }
            }

            // CORS

            if (method === 'options' &&
                self.settings.cors) {

                return request._execute(self._router.cors);
            }

            // *

            routes = self._router.table['*'];
            if (routes) {
                for (i = 0, il = routes.length; i < il; ++i) {
                    var route = routes[i];
                    if (route.match(request)) {
                        return request._execute(route);
                    }
                }
            }

            // Not found

            return request._execute(self._router.notFound);
        });
    };
};


// Find a route match

internals.Server.prototype._match = function (method, path) {

    Utils.assert(method, 'The method parameter must be provided');
    Utils.assert(path, 'The path parameter must be provided');

    // Lookup route

    method = method.toLowerCase();
    method = (method === 'head' ? 'get' : method);
    var routes = this._router.table[method];

    if (routes) {
        for (var i = 0, il = routes.length; i < il; ++i) {
            var route = routes[i];
            if (route.test(path)) {
                return route;
            }
        }
    }

    return null;
};


internals.Server.prototype._routeTable = function () {

    var self = this;

    var flattenedRoutes = [];

    Object.keys(this._router.table).forEach(function (method) {

        self._router.table[method].forEach(function (route) {

            flattenedRoutes.push(route);
        });
    });

    return flattenedRoutes;
};


// Start server listener

internals.Server.prototype.start = function (callback) {

    var self = this;

    callback = callback || function () { };

    if (this._started) {
        return callback();
    }

    this._started = true;
    this.listener.once('listening', function () {

        // update the port and uri with what was actually bound
        var address = self.listener.address();
        self.settings.port = address.port;
        self.settings.host = self.settings.host || address.address;
        self.settings.nickname = self.settings.host + ':' + self.settings.port;
        self.settings.uri = (self.settings.tls ? 'https://' : 'http://') + self.settings.host + ':' + self.settings.port;

        return callback();
    });

    this.listener.listen(this.settings.port, this.settings.host);
};


// Stop server

internals.Server.prototype.stop = function () {

    if (!this._started) {
        return;
    }
    this.listener.close();
    this._started = false;
};


// Generate a pack interface

internals.Server.prototype.plugin = function (name, config, options) {

    Utils.assert(!this._pack || (!config && !options), 'Cannot configure server plugin interface more than once');

    if (this._pack) {
        return this._pack;
    }

    var Pack = require('./pack');           // Delayed required to avoid circular dependencies
    this._pack = new Pack(config);
    this._pack.server(name || 'default', this, options);
    return this._pack;
};


// Register an extension function

internals.Server.prototype.ext = function (event, func) {

    Utils.assert(['onRequest', 'onPreHandler', 'onPostHandler'].indexOf(event) !== -1, 'Unknown event type: ' + event);
    this._ext[event] = (this._ext[event] || []).concat(func);
};


// Add server route

internals.Server.prototype.route = internals.Server.prototype.addRoute = internals.Server.prototype.addRoutes = function (configs) {

    var self = this;

    Utils.assert(configs, 'Routes configs must exist');

    configs = (configs instanceof Array ? configs : [configs]);

    var methods = {};
    configs.forEach(function (config) {

        var route = new Route(config, self);                               // Do no use config beyond this point, use route members

        self._router.table[route.method] = self._router.table[route.method] || [];

        // Check for existing route with same fingerprint

        methods[route.method] = true;
        var routes = self._router.table[route.method];
        for (var ri = 0, rl = routes.length; ri < rl; ++ri) {
            Utils.assert(route.fingerprint !== routes[ri].fingerprint, 'New route: ' + route.path + ' conflicts with existing: ' + routes[ri].path);
        }

        routes.push(route);
    });

    Object.keys(methods).forEach(function (method) {

        self._router.table[method].sort(Route.sort);
    });
};


internals.Server.prototype.state = internals.Server.prototype.addState = function (name, options) {

    Utils.assert(name && typeof name === 'string', 'Invalid name');
    Utils.assert(!options || !options.encoding || ['base64json', 'base64', 'form', 'iron', 'none'].indexOf(options.encoding) !== -1, 'Bad encoding');

    this._stateDefinitions[name] = Utils.applyToDefaults(Defaults.state, options || {});
};


internals.Server.prototype.inject = function (options, callback) {

    var requestOptions = (options.session ? { session: options.session } : null);
    delete options.session;

    var onEnd = function (res) {

        if (res.raw.res.hapi) {
            res.result = res.raw.res.hapi.result;
            delete res.raw.res.hapi;
        }

        callback(res);
    };

    var needle = this._dispatch(requestOptions);
    Shot.inject(needle, options, onEnd);
};


internals.Server.prototype.helper = internals.Server.prototype.addHelper = function (name, method, options) {

    Utils.assert(typeof method === 'function', 'method must be a function');
    Utils.assert(typeof name === 'string', 'name must be a string');
    Utils.assert(name.match(/^\w+$/), 'Invalid name: ' + name);
    Utils.assert(!this.helpers[name], 'Helper function name already exists');
    Utils.assert(!options || typeof options === 'object', 'options must be an object');
    Utils.assert(!options || !options.generateKey || typeof options.generateKey === 'function', 'options.key must be a function');

    var settings = Utils.clone(options || {});
    settings.generateKey = settings.generateKey || internals.generateKey;

    // Create helper

    if (settings.cache) {
        settings.cache.segment = settings.cache.segment || '#' + name;
    }

    var cache = new Catbox.Policy(settings.cache, this.cache);

    var log = function (tags, data) {

        return Log.event(tags, data);
    };

    var helper = function (/* arguments, next */) {

        // Prepare arguments

        var args = arguments;
        var lastArgPos = args.length - 1;
        var next = args[lastArgPos];

        // Wrap method for Cache.Stale interface 'function (callback) { callback(err, value); }'

        var generateFunc = function (callback) {

            args[lastArgPos] = function (result) {

                if (result instanceof Error) {
                    return callback(result);
                }

                return callback(null, result);
            };

            method.apply(null, args);
        };

        var key = (cache.isEnabled() ? settings.generateKey(args) : null);
        if (cache.isEnabled() &&
            key === null) {                             // Value can be ''

            log(['helper', 'key', 'error'], { name: name, args: args });
        }

        cache.getOrGenerate(key, log, generateFunc, function (response, cached) {

            return next(response);
        });
    };

    this.helpers[name] = helper;
};


internals.generateKey = function (args) {

    var key = '';
    for (var i = 0, il = args.length - 1; i < il; ++i) {        // 'args.length - 1' to skip 'next'
        var arg = args[i];
        if (typeof arg !== 'string' &&
            typeof arg !== 'number' &&
            typeof arg !== 'boolean') {

            return null;
        }

        key += (i > 0 ? ':' : '') + encodeURIComponent(arg);
    }

    return key;
};<|MERGE_RESOLUTION|>--- conflicted
+++ resolved
@@ -60,8 +60,7 @@
     // Set basic configuration
 
     this._started = false;
-<<<<<<< HEAD
-    this.settings = Utils.applyToDefaults(Defaults.server, args.options);
+    this.settings = Utils.applyToDefaults(Defaults.server, args.options || {});
 
     if (this.settings.strict === true) {
         Validation.serverOptions(this.settings, function (err) {
@@ -70,9 +69,6 @@
         });
     }
 
-=======
-    this.settings = Utils.applyToDefaults(Defaults.server, args.options || {});
->>>>>>> 967bc82f
     this.settings.host = args.host ? args.host.toLowerCase() : '0.0.0.0';
     this.settings.port = typeof args.port !== 'undefined' ? args.port : (this.settings.tls ? 443 : 80);
 
