// Load modules

var Events = require('events');
var Http = require('http');
var Https = require('https');
var NodeUtil = require('util');
var Tv = require('tv');
var Good = require('good');
var Shot = require('shot');
var Auth = require('./auth');
var Batch = require('./batch');
var Catbox = require('catbox');
var Defaults = require('./defaults');
var Boom = require('boom');
var Request = require('./request');
var Route = require('./route');
var Schema = require('./schema');
var Views = require('./views');
var Utils = require('./utils');
// Pack delayed required inline


// Declare internals

var internals = {};


// Create and configure server instance

module.exports = internals.Server = function (/* host, port, options */) {        // all optional

    var self = this;

    Utils.assert(this.constructor === internals.Server, 'Server must be instantiated using new');

    // Register as event emitter

    Events.EventEmitter.call(this);

    // Validate arguments

    Utils.assert(arguments.length <= 3, 'Too many arguments');

    var argMap = {
        string: 'host',
        number: 'port',
        object: 'options'
    };

    var args = {};

    for (var a = 0, al = arguments.length; a < al; ++a) {
        var type = typeof arguments[a];
        var key = argMap[type];
        Utils.assert(key, 'Bad server constructor arguments: no match for arg type ' + type);
        Utils.assert(!args[key], 'Bad server constructor arguments: duplicated arg type: ' + type);
        args[key] = arguments[a];
    }

    // Set basic configuration

    this._started = false;
    this.settings = Utils.applyToDefaults(Defaults.server, args.options || {});

<<<<<<< HEAD
    Schema.server(this.settings, function (err) {

        Utils.assert(!err, 'Server options are invalid: ' + err);
    });
=======
    if (this.settings.strict) {
        Schema.server(this.settings, function (err) {

            Utils.assert(!err, 'Invalid server options: ' + err);
        });
    }
>>>>>>> d2f6ef47

    this.settings.host = args.host ? args.host.toLowerCase() : '0.0.0.0';
    this.settings.port = typeof args.port !== 'undefined' ? args.port : (this.settings.tls ? 443 : 80);

    if (this.settings.port) {
        this.settings.nickname = this.settings.host + ':' + this.settings.port;
        this.settings.uri = (this.settings.tls ? 'https://' : 'http://') + this.settings.host + ':' + this.settings.port;
    }

    // Extensions

    this._ext = {

        // The following extension functions use the following signature:
        // function (request, next) { next(); }

        onRequest: null,                            // New request, before handing over to the router (allows changes to the request method, url, etc.)
        onPreHandler: null,                         // After validation and body parsing, before route handler
        onPostHandler: null                         // After route handler returns, before sending response
    };

    // Set optional configuration
    // false -> null, true -> defaults, {} -> override defaults

    this.settings.cors = Utils.applyToDefaults(Defaults.cors, this.settings.cors);
    this.settings.monitor = Utils.applyToDefaults(Defaults.monitor, this.settings.monitor);
    this.settings.debug = Utils.applyToDefaults(Defaults.debug, this.settings.debug);
    this.settings.docs = Utils.applyToDefaults(Defaults.docs, this.settings.docs);

    // Initialize process monitoring

    if (this.settings.monitor) {
        if (!this.settings.monitor.subscribers) {
            this.settings.monitor.subscribers = {
                console: ['ops', 'request', 'log']
            };
        }

        this._monitor = new Good.Monitor(this);
    }

    // Create routing table

    Utils.assert(!this.settings.router.routeDefaults || !this.settings.router.routeDefaults.handler, 'Route defaults cannot include a handler');

    this._router = {
        table: {}                                   // Array per HTTP method, including * for catch-all
    };

    this._router.notfound = new Route({
        method: 'notfound',
        path: '/{p*}',
        config: {
            auth: { mode: 'none' },                 // In case defaults are set otherwise
            handler: 'notFound'
        }
    }, this);

    // Plugin interface (pack)

    this._pack = null;
    this.plugins = {};                              // Registered plugin APIs by plugin name
    this.plugin.list = {};                          // Loaded plugins by plugin name
    this.app = {};                                  // Place for application-specific state without conflicts with hapi, should not be used by plugins

    // Initialize Views

    if (this.settings.views) {
        this.views = new Views(this.settings.views);
    }

    // Create server

    if (this.settings.tls) {
        this.listener = Https.createServer(this.settings.tls, this._dispatch());
    }
    else {
        this.listener = Http.createServer(this._dispatch());
    }

    // Helpers registry

    this.helpers = [];

    // State management

    this._stateDefinitions = {};

    // Generate CORS headers

    if (this.settings.cors) {
        this.settings.cors._headers = (this.settings.cors.headers || []).concat(this.settings.cors.additionalHeaders || []).join(', ');
        this.settings.cors._methods = (this.settings.cors.methods || []).concat(this.settings.cors.additionalMethods || []).join(', ');

        var optionsConfig = {
            path: '/{p*}',
            method: 'options',
            config: {
                auth: { mode: 'none' },                 // In case defaults are set otherwise
                handler: function (request) {

                    request.reply({});
                }
            }
        };

        this._router.cors = new Route(optionsConfig, this);
    }

    // Initialize cache engine

    if (this.settings.cache) {
        this.cache = new Catbox.Client(this.settings.cache);
    }

    // Authentication

    if (this.settings.auth) {
        this.auth = new Auth(this, this.settings.auth);
    }

    // Setup debug endpoint

    if (this.settings.debug) {
        this._debugConsole = new Tv(this.settings.debug);
        var debugMarkup = this._debugConsole.getMarkup();
        this.route({
            method: 'GET',
            path: this.settings.debug.debugEndpoint,
            config: {
                auth: { mode: 'none' },                 // In case defaults are set otherwise
                handler: function (request) {

                    request.reply(debugMarkup);
                }
            }
        });
    }

    // Setup batch endpoint

    if (this.settings.batch) {
        this.settings.batch = Utils.applyToDefaults(Defaults.batch, (typeof this.settings.batch === 'boolean' ? {} : this.settings.batch));

        this.route({
            method: 'POST',
            path: this.settings.batch.batchEndpoint,
            config: Batch.config
        });
    }

    return this;
};

NodeUtil.inherits(internals.Server, Events.EventEmitter);


internals.Server.prototype._dispatch = function (options) {

    var self = this;

    return function (req, res) {

        // Create request object

        var request = new Request(self, req, res, options);

        // Execute onRequest extensions (can change request method and url)

        request._onRequestExt(function (err) {

            if (err) {
                return;         // Handled by the request
            }

            // Lookup route

            var method = (request.method === 'head' ? 'get' : request.method);

            var routes = self._router.table[method];
            if (routes) {
                for (var i = 0, il = routes.length; i < il; ++i) {
                    var route = routes[i];
                    if (route.match(request)) {
                        return request._execute(route);
                    }
                }
            }

            // CORS

            if (method === 'options' &&
                self.settings.cors) {

                return request._execute(self._router.cors);
            }

            // *

            routes = self._router.table['*'];
            if (routes) {
                for (i = 0, il = routes.length; i < il; ++i) {
                    var route = routes[i];
                    if (route.match(request)) {
                        return request._execute(route);
                    }
                }
            }

            // Not found

            return request._execute(self._router.notfound);
        });
    };
};


// Find a route match

internals.Server.prototype._match = function (method, path) {

    Utils.assert(method, 'The method parameter must be provided');
    Utils.assert(path, 'The path parameter must be provided');

    // Lookup route

    method = method.toLowerCase();
    method = (method === 'head' ? 'get' : method);
    var routes = this._router.table[method];

    if (routes) {
        for (var i = 0, il = routes.length; i < il; ++i) {
            var route = routes[i];
            if (route.test(path)) {
                return route;
            }
        }
    }

    return null;
};


internals.Server.prototype._routeTable = function () {

    var self = this;

    var flattenedRoutes = [];

    Object.keys(this._router.table).forEach(function (method) {

        self._router.table[method].forEach(function (route) {

            flattenedRoutes.push(route);
        });
    });

    return flattenedRoutes;
};


// Start server listener

internals.Server.prototype.start = function (callback) {

    var self = this;

    callback = callback || function () { };

    if (this._started) {
        return callback();
    }

    this._started = true;
    this.listener.once('listening', function () {

        // update the port and uri with what was actually bound
        var address = self.listener.address();
        self.settings.port = address.port;
        self.settings.host = self.settings.host || address.address;
        self.settings.nickname = self.settings.host + ':' + self.settings.port;
        self.settings.uri = (self.settings.tls ? 'https://' : 'http://') + self.settings.host + ':' + self.settings.port;

        return callback();
    });

    this.listener.listen(this.settings.port, this.settings.host);
};


// Stop server

internals.Server.prototype.stop = function () {

    if (!this._started) {
        return;
    }
    this.listener.close();
    this._started = false;
};


// Generate a pack interface

internals.Server.prototype.plugin = function (name, config, options) {

    Utils.assert(!this._pack || (!config && !options), 'Cannot configure server plugin interface more than once');

    if (this._pack) {
        return this._pack;
    }

    var Pack = require('./pack');           // Delayed required to avoid circular dependencies
    this._pack = new Pack(config);
    this._pack.server(name || 'default', this, options);
    return this._pack;
};


// Register an extension function

internals.Server.prototype.ext = function (event, func) {

    Utils.assert(['onRequest', 'onPreHandler', 'onPostHandler'].indexOf(event) !== -1, 'Unknown event type: ' + event);
    this._ext[event] = (this._ext[event] || []).concat(func);
};


// Add server route

internals.Server.prototype.route = internals.Server.prototype.addRoute = internals.Server.prototype.addRoutes = function (configs) {

    var self = this;

    Utils.assert(configs, 'Routes configs must exist');

    configs = (configs instanceof Array ? configs : [configs]);

    var methods = {};
    configs.forEach(function (config) {

        var route = new Route(config, self);                               // Do no use config beyond this point, use route members

        self._router.table[route.method] = self._router.table[route.method] || [];

        // Check for existing route with same fingerprint

        methods[route.method] = true;
        var routes = self._router.table[route.method];
        for (var ri = 0, rl = routes.length; ri < rl; ++ri) {
            Utils.assert(route.fingerprint !== routes[ri].fingerprint, 'New route: ' + route.path + ' conflicts with existing: ' + routes[ri].path);
        }

        routes.push(route);
    });

    Object.keys(methods).forEach(function (method) {

        self._router.table[method].sort(Route.sort);
    });
};


internals.Server.prototype.state = internals.Server.prototype.addState = function (name, options) {

    Utils.assert(name && typeof name === 'string', 'Invalid name');
    Utils.assert(!options || !options.encoding || ['base64json', 'base64', 'form', 'iron', 'none'].indexOf(options.encoding) !== -1, 'Bad encoding');

    this._stateDefinitions[name] = Utils.applyToDefaults(Defaults.state, options || {});
};


internals.Server.prototype.inject = function (options, callback) {

    var requestOptions = (options.session ? { session: options.session } : null);
    delete options.session;

    var onEnd = function (res) {

        if (res.raw.res.hapi) {
            res.result = res.raw.res.hapi.result;
            delete res.raw.res.hapi;
        }

        callback(res);
    };

    var needle = this._dispatch(requestOptions);
    Shot.inject(needle, options, onEnd);
};


internals.Server.prototype.helper = internals.Server.prototype.addHelper = function (name, method, options) {

    Utils.assert(typeof method === 'function', 'method must be a function');
    Utils.assert(typeof name === 'string', 'name must be a string');
    Utils.assert(name.match(/^\w+$/), 'Invalid name: ' + name);
    Utils.assert(!this.helpers[name], 'Helper function name already exists');
    Utils.assert(!options || typeof options === 'object', 'options must be an object');
    Utils.assert(!options || !options.generateKey || typeof options.generateKey === 'function', 'options.key must be a function');

    var settings = Utils.clone(options || {});
    settings.generateKey = settings.generateKey || internals.generateKey;

    // Create helper

    if (settings.cache) {
        settings.cache.segment = settings.cache.segment || '#' + name;
    }

    var cache = new Catbox.Policy(settings.cache, this.cache);

    var log = function (tags, data) {

        return Good.event(tags, data);
    };

    var helper = function (/* arguments, next */) {

        // Prepare arguments

        var args = arguments;
        var lastArgPos = args.length - 1;
        var next = args[lastArgPos];

        // Wrap method for Cache.Stale interface 'function (callback) { callback(err, value); }'

        var generateFunc = function (callback) {

            args[lastArgPos] = function (result) {

                if (result instanceof Error) {
                    return callback(result);
                }

                return callback(null, result);
            };

            method.apply(null, args);
        };

        var key = (cache.isEnabled() ? settings.generateKey(args) : null);
        if (cache.isEnabled() &&
            key === null) {                             // Value can be ''

            log(['helper', 'key', 'error'], { name: name, args: args });
        }

        cache.getOrGenerate(key, log, generateFunc, function (response, cached) {

            return next(response);
        });
    };

    this.helpers[name] = helper;
};


internals.generateKey = function (args) {

    var key = '';
    for (var i = 0, il = args.length - 1; i < il; ++i) {        // 'args.length - 1' to skip 'next'
        var arg = args[i];
        if (typeof arg !== 'string' &&
            typeof arg !== 'number' &&
            typeof arg !== 'boolean') {

            return null;
        }

        key += (i > 0 ? ':' : '') + encodeURIComponent(arg);
    }

    return key;
};<|MERGE_RESOLUTION|>--- conflicted
+++ resolved
@@ -62,19 +62,10 @@
     this._started = false;
     this.settings = Utils.applyToDefaults(Defaults.server, args.options || {});
 
-<<<<<<< HEAD
     Schema.server(this.settings, function (err) {
 
-        Utils.assert(!err, 'Server options are invalid: ' + err);
+        Utils.assert(!err, 'Invalid server options: ' + err);
     });
-=======
-    if (this.settings.strict) {
-        Schema.server(this.settings, function (err) {
-
-            Utils.assert(!err, 'Invalid server options: ' + err);
-        });
-    }
->>>>>>> d2f6ef47
 
     this.settings.host = args.host ? args.host.toLowerCase() : '0.0.0.0';
     this.settings.port = typeof args.port !== 'undefined' ? args.port : (this.settings.tls ? 443 : 80);
