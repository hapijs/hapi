--- conflicted
+++ resolved
@@ -18,12 +18,9 @@
 var Process = require('./process');
 var Validation = require('./validation');
 var Defaults = require('./defaults');
-<<<<<<< HEAD
 var Fs = require('fs');
 var Monitor = require("./monitor");
-=======
 var Session = require('./session');
->>>>>>> 5500021f
 
 
 // Declare internals
@@ -48,13 +45,10 @@
         // ----------------------------------------------------------------
 
         settings: Utils.merge(Utils.clone(Defaults.server), options || {}),
-<<<<<<< HEAD
         express: null,
         monitor: null,
-=======
         listener: null,
         router: null,
->>>>>>> 5500021f
 
         // Initialize server
         // ----------------------------------------------------------------
@@ -68,13 +62,13 @@
             server.settings.name = (server.settings.name ? server.settings.name.toLowerCase() : (server.settings.host + ':' + server.settings.port));
             server.settings.uri = (server.settings.tls ? 'https://' : 'http://') + server.settings.host + ':' + server.settings.port + '/';
 
-<<<<<<< HEAD
             // Initialize Log downstream if set
 
             if (server.settings.monitor && server.settings.monitor.log && Object.keys(server.settings.monitor.log).length > 0){
 
                 Log.externalStores = server.settings.monitor.log;
-=======
+            }
+
             // Initialize authentication configuration and validate
 
             if (server.settings.authentication) {
@@ -91,7 +85,6 @@
                     Log.err('Invalid authentication configuration');
                     process.exit(1);
                 }
->>>>>>> 5500021f
             }
 
             // Verify no existing instances using the same uri or name
@@ -143,7 +136,6 @@
                 server.listener = Http.createServer(listernerEntryFunc);
             }
 
-<<<<<<< HEAD
             // Configure Monitoring (if enabled)
 
             if (Object.keys(server.settings.monitor).length > 0){
@@ -167,11 +159,10 @@
                 server.express.use(server.postRoute);                                                       // Post-Routes Middleware
                 server.express.use(server.settings.ext.onPostRoute);
             });
-=======
+            
             // Add to instance list
 
             internals.servers[server.settings.name] = server;
->>>>>>> 5500021f
 
             // Setup OPTIONS handler
 
@@ -206,20 +197,13 @@
             }
         },
 
-<<<<<<< HEAD
-        // Route pre-processor
-=======
         // Route preprocessor handler
->>>>>>> 5500021f
         // ----------------------------------------------------------------
 
         preRoute: function (req, res, next) {
 
-<<<<<<< HEAD
-=======
             req._startTime = new Date; // Used to determine request response time 
 
->>>>>>> 5500021f
             Log.info('Received', req);
 
             req.hapi = {};
