--- conflicted
+++ resolved
@@ -253,15 +253,9 @@
 
                                                             if (result instanceof Error) {
 
-<<<<<<< HEAD
-                                                                res.hapi.err = result;
+                                                                res.hapi.error = result;
                                                             }
                                                             else {
-=======
-                                                            res.hapi.error = result;
-                                                        }
-                                                        else {
->>>>>>> 0291d3f1
 
                                                                 res.hapi.result = result;
                                                             }
