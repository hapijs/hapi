// Load modules

var Wreck = require('wreck');
var Hoek = require('hoek');
var Statehood = require('statehood');
var Defaults = require('./defaults');
var Schema = require('./schema');


// Declare internals

var internals = {};


exports.handler = function (route, options) {

    Schema.assert('proxy handler', options, route.path);
    Hoek.assert(!route.settings.payload || ((route.settings.payload.output === 'data' || route.settings.payload.output === 'stream') && !route.settings.payload.parse), 'Cannot proxy if payload is parsed or if output is not stream or data');
    var settings = Hoek.applyToDefaults(Defaults.proxy, options);
    settings.mapUri = options.mapUri || internals.mapUri(options.protocol, options.host, options.port, options.uri);

    if (options.rejectUnauthorized !== undefined) {
        settings.rejectUnauthorized = options.rejectUnauthorized;
    }

    if (settings.ttl === 'upstream') {
        settings._upstreamTtl = true;
    }

    if (options.agent !== undefined) {
        settings.agent = options.agent;
    }

    return function (request, reply) {

        settings.mapUri(request, function (err, uri, headers) {

            if (err) {
                return reply(err);
            }

            var options = {
                headers: {},
                payload: request.payload,
                redirects: settings.redirects,
<<<<<<< HEAD
                timeout: settings.timeout
=======
                timeout: settings.timeout,
                rejectUnauthorized: settings.rejectUnauthorized             // In case maxSockets is not specified
>>>>>>> c0cf1a4e
            };

            var protocol = uri.split(':', 1)[0];
            options.agent = settings.agent ? settings.agent
                                           : (protocol === 'http' ? request.server._agents.http
                                                                  : (settings.rejectUnauthorized === false ? request.server._agents.insecureAgent
                                                                                                           : request.server._agents.https));
            var bind = request.route.bind || request._route._env.bind || null;

            if (settings.passThrough) {
                options.headers = Hoek.clone(request.headers);
                delete options.headers.host;

                if (settings.acceptEncoding === false) {                    // Defaults to true
                    delete options.headers['accept-encoding'];
                }

                if (options.headers.cookie &&
                    request.server._stateDefinitions.names.length) {

                    delete options.headers.cookie;

                    var exclude = [];
                    for (var i = 0, il = request.server._stateDefinitions.names.length; i < il; ++i) {
                        var name = request.server._stateDefinitions.names[i];
                        var definition = request.server._stateDefinitions.cookies[name];
                        var passCookie = definition.passThrough !== undefined ? definition.passThrough : settings.localStatePassThrough
                        if (!passCookie) {
                            exclude.push(name);
                        }
                    }

                    var cookieHeader = Statehood.exclude(request.headers.cookie, exclude);
                    if (typeof cookieHeader !== 'string') {
                        reply(cookieHeader);                    // Error
                    }
                    else if (cookieHeader) {
                        options.headers.cookie = cookieHeader;
                    }
                }
            }

            if (headers) {
                Hoek.merge(options.headers, headers);
            }

            if (settings.xforward &&
                request.info.remoteAddress &&
                request.info.remotePort) {

                options.headers['x-forwarded-for'] = (options.headers['x-forwarded-for'] ? options.headers['x-forwarded-for'] + ',' : '') + request.info.remoteAddress;
                options.headers['x-forwarded-port'] = (options.headers['x-forwarded-port'] ? options.headers['x-forwarded-port'] + ',' : '') + request.info.remotePort;
                options.headers['x-forwarded-proto'] = (options.headers['x-forwarded-proto'] ? options.headers['x-forwarded-proto'] + ',' : '') + protocol;
            }

            var contentType = request.headers['content-type'];
            if (contentType) {
                options.headers['content-type'] = contentType;
            }

            // Send request

            Wreck.request(request.method, uri, options, function (err, res) {

                var ttl = null;

                if (err) {
                    if (settings.onResponse) {
                        return settings.onResponse.call(bind, err, res, request, reply, settings, ttl);
                    }

                    return reply(err);
                }

                if (settings._upstreamTtl) {
                    var cacheControlHeader = res.headers['cache-control'];
                    if (cacheControlHeader) {
                        var cacheControl = Wreck.parseCacheControl(cacheControlHeader);
                        if (cacheControl) {
                            ttl = cacheControl['max-age'] * 1000;
                        }
                    }
                }

                if (settings.onResponse) {
                    return settings.onResponse.call(bind, null, res, request, reply, settings, ttl);
                }

                return reply(res)
                    .ttl(ttl)
                    .passThrough(settings.passThrough || false);   // Default to false
            });
        });
    };
};


internals.mapUri = function (protocol, host, port, uri) {

    if (uri) {
        return function (request, next) {

            if (uri.indexOf('{') === -1) {
                return next(null, uri);
            }

            var address = uri.replace(/{protocol}/g, request.server.info.protocol)
                             .replace(/{host}/g, request.server.info.host)
                             .replace(/{port}/g, request.server.info.port)
                             .replace(/{path}/g, request.url.path);

            return next(null, address);
        };
    }

    if (protocol &&
        protocol[protocol.length - 1] !== ':') {

        protocol += ':';
    }

    protocol = protocol || 'http:';
    port = port || (protocol === 'http:' ? 80 : 443);
    var baseUrl = protocol + '//' + host + ':' + port;

    return function (request, next) {

        return next(null, baseUrl + request.path + (request.url.search || ''));
    };
};<|MERGE_RESOLUTION|>--- conflicted
+++ resolved
@@ -43,12 +43,7 @@
                 headers: {},
                 payload: request.payload,
                 redirects: settings.redirects,
-<<<<<<< HEAD
                 timeout: settings.timeout
-=======
-                timeout: settings.timeout,
-                rejectUnauthorized: settings.rejectUnauthorized             // In case maxSockets is not specified
->>>>>>> c0cf1a4e
             };
 
             var protocol = uri.split(':', 1)[0];
@@ -75,7 +70,7 @@
                     for (var i = 0, il = request.server._stateDefinitions.names.length; i < il; ++i) {
                         var name = request.server._stateDefinitions.names[i];
                         var definition = request.server._stateDefinitions.cookies[name];
-                        var passCookie = definition.passThrough !== undefined ? definition.passThrough : settings.localStatePassThrough
+                        var passCookie = definition.passThrough !== undefined ? definition.passThrough : settings.localStatePassThrough;
                         if (!passCookie) {
                             exclude.push(name);
                         }
