--- conflicted
+++ resolved
@@ -30,7 +30,6 @@
     this.method = settings.method.toLowerCase();
     this.path = settings.path;
     this.config = Utils.applyToDefaults(server.routeDefaults, settings.config || {});
-    this.config.validate = this.config.validate || {};
 
     Utils.assert(this.method !== 'head', 'Cannot add a HEAD route');
     Utils.assert(!!settings.handler ^ !!this.config.handler ^ !!this.config.proxy, 'Handler must appear once and only once');         // XOR
@@ -39,13 +38,10 @@
     // Payload configuration ('stream', 'raw', 'parse')
     // Default is 'parse' for POST and PUT otherwise 'stream'
 
+    this.config.validate = this.config.validate || {};
     this.config.payload = this.config.payload ||
-<<<<<<< HEAD
                           (this.config.validate.schema || this.method === 'post' || this.method === 'put' ? 'parse' : 'stream');
-=======
-                          (this.config.schema || this.method === 'post' || this.method === 'put' ? 'parse' : 'stream');
     Utils.assert(['stream', 'raw', 'parse'].indexOf(this.config.payload) !== -1, 'Unknown route payload mode: ' + this.config.payload);
->>>>>>> 44832f2b
 
     // Authentication configuration
 
