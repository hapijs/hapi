--- conflicted
+++ resolved
@@ -33,11 +33,8 @@
     Utils.assert(!!settings.handler ^ !!this.config.handler ^ !!this.config.proxy, 'Handler must appear once and only once');         // XOR
     this.config.handler = this.config.handler || settings.handler;
 
-<<<<<<< HEAD
-=======
     // Proxy configuration
 
->>>>>>> bab91db7
     if (this.config.proxy) {
         this.proxy = new Proxy(this.config.proxy);
         this.config.handler = this.proxy.handler();
