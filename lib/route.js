--- conflicted
+++ resolved
@@ -1,4 +1,3 @@
-<<<<<<< HEAD
 // Load modules
 
 var Boom = require('boom');
@@ -408,418 +407,4 @@
 
         return request.reply(Boom.notFound());
     };
-};
-=======
-// Load modules
-
-var Boom = require('boom');
-var Catbox = require('catbox');
-var Auth = require('./auth');
-var Files = require('./files');
-var Proxy = require('./proxy');
-var Schema = require('./schema');
-var Utils = require('./utils');
-var Views = require('./views');
-
-
-// Declare internals
-
-var internals = {};
-
-
-exports = module.exports = internals.Route = function (options, server) {
-
-    var self = this;
-
-    Utils.assert(this.constructor === internals.Route, 'Route must be instantiated using new');
-
-    // Setup and validate route configuration
-
-    var settings = Utils.clone(options);        // Options can be reused
-    settings.config = Utils.applyToDefaults(server.settings.router.routeDefaults, settings.config || {});
-
-    Schema.route(settings, function (err) {                                              // After all defaults are setup validate config
-
-        Utils.assert(!err, 'Route options are invalid: ' + err);
-    });
-
-    Utils.assert(settings.path.match(internals.Route.validatePathRegex), 'Invalid path: ' + settings.path);
-    Utils.assert(settings.path.match(internals.Route.validatePathEncodedRegex) === null, 'Path cannot contain encoded non-reserved path characters');
-
-    this.server = server;
-    this.method = settings.method.toLowerCase();
-    this.path = settings.path;
-    this.config = settings.config;
-    this.config.method = this.method;                           // Expose method in config
-
-    this.config.plugins = this.config.plugins || {};            // Route-specific plugins config, namespaced using plugin name
-    this.config.app = this.config.app || {};                    // Route-specific application config
-
-    Utils.assert(!!settings.handler ^ !!this.config.handler, 'Handler must appear once and only once');         // XOR
-    this.config.handler = this.config.handler || settings.handler;
-
-    Utils.assert((typeof this.config.handler === 'function') ^ !!this.config.handler.proxy ^ !!this.config.handler.file ^ !!this.config.handler.directory ^ !!this.config.handler.view ^ (this.config.handler === 'notFound'), 'Handler must be a function or equal notFound or be an object with a proxy, file, directory, or view');
-
-    // Payload configuration ('stream', 'raw', 'parse')
-    // Default is 'parse' for POST and PUT otherwise 'stream'
-
-    this.config.validate = this.config.validate || {};
-    Utils.assert(!this.config.validate.schema || !this.config.payload || this.config.payload === 'parse', 'Route payload must be set to \'parse\' when schema validation enabled');
-
-    this.config.payload = this.config.payload ||
-                          (this.config.validate.schema || this.method === 'post' || this.method === 'put' ? 'parse' : 'stream');
-
-    Utils.assert(!this.config.jsonp || typeof this.config.jsonp === 'string', 'Bad route JSONP parameter name');
-    
-    // Authentication configuration
-
-    this.config.auth = this.config.auth || {};
-    this.config.auth.mode = this.config.auth.mode || (server.auth ? 'required' : 'none');
-    this.config.auth.payload = this.config.auth.payload || 'none';
-    Utils.assert(['required', 'optional', 'try', 'none'].indexOf(this.config.auth.mode) !== -1, 'Unknown authentication mode: ' + this.config.auth.mode);
-
-    if (this.config.auth.mode !== 'none') {
-
-        // Authentication enabled
-
-        Utils.assert(server.auth, 'Route requires authentication but none configured');
-        Utils.assert(!this.config.auth.entity || ['user', 'app', 'any'].indexOf(this.config.auth.entity) !== -1, 'Unknown authentication entity type: ' + this.config.auth.entity);
-
-        Utils.assert(!(this.config.auth.strategy && this.config.auth.strategies), 'Route can only have a auth.strategy or auth.strategies (or use the default) but not both');
-        this.config.auth.strategies = this.config.auth.strategies || [this.config.auth.strategy || 'default'];
-        delete this.config.auth.strategy;
-
-        var hasAuthenticatePayload = false;
-        this.config.auth.strategies.forEach(function (strategy) {
-
-            Utils.assert(server.auth.strategies[strategy], 'Unknown authentication strategy: ' + strategy);
-            hasAuthenticatePayload = hasAuthenticatePayload || typeof server.auth.strategies[strategy].authenticatePayload === 'function';
-            Utils.assert(self.config.auth.payload !== 'required' || hasAuthenticatePayload, 'Payload validation can only be required when all strategies support it');
-        });
-
-        Utils.assert(this.config.auth.payload === 'none' || hasAuthenticatePayload, 'Payload authentication requires at least one strategy with payload support');
-    }
-    else {
-        // No authentication
-        Utils.assert(Utils.matchKeys(this.config.auth, ['strategy', 'strategies', 'entity', 'tos', 'scope']).length === 0, 'Route auth is off but auth is configured');
-    }
-
-    // Parse path
-
-    this._generateRegex();      // Sets this.regexp, this.params, this.fingerprint
-
-    // Cache
-
-    Utils.assert(!this.config.cache || this.config.cache.mode === 'none' || this.method === 'get', 'Only GET routes can use a cache');
-    if (this.config.cache &&
-        this.config.cache.mode !== 'none') {
-
-        this.config.cache.segment = this.config.cache.segment || this.fingerprint;
-    }
-    this.cache = new Catbox.Policy(this.config.cache, this.server.cache);
-
-    // Prerequisites
-
-    /*
-        [
-            function (request, next) {},
-            {
-                method: function (request, next) {}
-                assign: key1
-            },
-            {
-                method: function (request, next) {},
-                assign: key2,
-                mode: parallel
-            },
-            'user(params.id)'
-        ]
-    */
-
-    this.prerequisites = [];
-    if (this.config.pre) {
-        for (var i = 0, il = this.config.pre.length; i < il; ++i) {
-
-            var pre = (typeof this.config.pre[i] === 'object' ? this.config.pre[i] : { method: this.config.pre[i] });
-            Utils.assert(pre.method, 'Prerequisite config missing method');
-            Utils.assert(typeof pre.method === 'function' || typeof pre.method === 'string', 'Prerequisite method must be a function or helper name');
-
-            pre.mode = pre.mode || 'serial';
-            Utils.assert(pre.mode === 'serial' || pre.mode === 'parallel', 'Unknown prerequisite mode: ' + pre.mode);
-
-            if (typeof pre.method === 'string') {
-                var preMethodParts = pre.method.match(/^(\w+)(?:\s*)\((\s*\w+(?:\.\w+)*\s*(?:\,\s*\w+(?:\.\w+)*\s*)*)?\)$/);
-                Utils.assert(preMethodParts, 'Invalid prerequisite string method syntax');
-                var helper = preMethodParts[1];
-                Utils.assert(preMethodParts && this.server.helpers[helper], 'Unknown server helper method in prerequisite string');
-                pre.assign = pre.assign || helper;
-                var helperArgs = preMethodParts[2].split(/\s*\,\s*/);
-
-                pre.method = function (helper, helperArgs, request, next) {
-
-                    var args = [];
-                    helperArgs.forEach(function (arg) {
-
-                        args.push(Utils.reach(request, arg));
-                    });
-
-                    args.push(next);
-                    request.server.helpers[helper].apply(null, args);
-                }.bind(null, helper, helperArgs);
-            }
-
-            this.prerequisites.push(pre);
-        }
-    }
-
-    // Object handler
-
-    if (typeof this.config.handler === 'object') {
-
-        Utils.assert(!!this.config.handler.proxy ^ !!this.config.handler.file ^ !!this.config.handler.directory ^ !!this.config.handler.view, 'Object handler must include one and only one of proxy, file, directory or view');
-
-        if (this.config.handler.proxy) {
-            this.proxy = new Proxy(this.config.handler.proxy, this);
-            this.config.handler = this.proxy.handler();
-        }
-        else if (this.config.handler.file) {
-            this.config.handler = Files.fileHandler(this, this.config.handler.file);
-        }
-        else if (this.config.handler.directory) {
-            this.config.handler = Files.directoryHandler(this, this.config.handler.directory);
-        }
-        else if (this.config.handler.view) {
-            this.config.handler = Views.handler(this, this.config.handler.view);
-        }
-    }
-    else if (this.config.handler === 'notFound') {
-        this.config.handler = internals.notFound();
-    }
-
-    return this;
-};
-
-
-/*
-    /path/{param}/path/{param?}
-    /path/{param*2}/path
-    /path/{param*2}
-    /{param*}
-*/
-
-//                                   |--/-| |------------------------------------------/segment/segment/.../{param?}----------------------------------------------|
-//                                   .    . . |-------------------------------/segments-----------------------------------||-------/optional-param--------------| .
-//                                   .    . . .  |---------------------------segment-content----------------------------| ..  |--------{param*|?}-------------| . .
-//                                   .    . . .  .|----------------path-characters--------------|                       . ..        |------decorators-----|   . . .
-//                                   .    . . .  ..|-------legal-characters------| |--%encode-| . |-------{param}------|. ..         |-----*n------| |?-|     . . .
-internals.Route.validatePathRegex = /(^\/$)|(^(\/(([\w\!\$&'\(\)\*\+\,;\=\:@\-\.~]|%[A-F0-9]{2})+|(\{\w+(\*[1-9]\d*)?\})))*(\/(\{\w+((\*([1-9]\d*)?)|(\?))?\})?)?$)/;
-//                                   a    a b c  de          f f                               e  g     h          h   gdc i  j     kl  m        m l n  nk   j i  b
-
-
-internals.Route.validatePathEncodedRegex = /%(?:2[146-9A-E]|3[\dABD]|4[\dA-F]|5[\dAF]|6[1-9A-F]|7[\dAE])/g;
-
-
-internals.Route.prototype._generateRegex = function () {
-
-    // Split on /
-
-    var segments = this.path.split('/');
-    var params = {};
-    var pathRX = '';
-    var fingers = [];
-
-    var paramRegex = /^\{(\w+)(?:(\*)(\d+)?)?(\?)?\}$/;                             // $1: name, $2: *, $3: segments, $4: optional
-
-    for (var i = 1, il = segments.length; i < il; ++i) {                            // Skip first empty segment
-        var segment = segments[i];
-        var param = segment.match(paramRegex);
-        if (param) {
-
-            // Parameter
-
-            var name = param[1];
-            var isMulti = !!param[2];
-            var multiCount = param[3] && parseInt(param[3], 10);
-            var isOptional = !!param[4];
-
-            Utils.assert(!params[name], 'Cannot repeat the same parameter name');
-            params[name] = true;
-
-            var segmentRX = '\\/';
-            if (isMulti) {
-                if (multiCount) {
-                    segmentRX += '((?:[^\\/]+)(?:\\/(?:[^\\/]+)){' + (multiCount - 1) + '})';
-                }
-                else {
-                    segmentRX += '(.*)';
-                }
-            }
-            else {
-                segmentRX += '([^\\/]+)';
-            }
-
-            if (isOptional ||
-                (isMulti && !multiCount)) {
-
-                pathRX += '(?:(?:\\/)|(?:' + segmentRX + '))';
-            }
-            else {
-                pathRX += segmentRX;
-            }
-
-            if (isMulti) {
-                if (multiCount) {
-                    for (var m = 0; m < multiCount; ++m) {
-                        fingers.push('/?');
-                    }
-                }
-                else {
-                    fingers.push('/*');
-                }
-            }
-            else {
-                fingers.push('/?');
-            }
-        }
-        else {
-
-            // Literal
-
-            if (segment) {
-                pathRX += '\\/' + Utils.escapeRegex(segment);
-                if (this.server.settings.router.isCaseSensitive) {
-                    fingers.push('/' + segment);
-                }
-                else {
-                    fingers.push('/' + segment.toLowerCase());
-                }
-            }
-            else {
-                pathRX += '\\/';
-                fingers.push('/');
-            }
-        }
-    }
-
-    if (this.server.settings.router.isCaseSensitive) {
-        this.regexp = new RegExp('^' + pathRX + '$');
-    }
-    else {
-        this.regexp = new RegExp('^' + pathRX + '$', 'i');
-    }
-
-    this.fingerprint = fingers.join('');
-    this._fingerprintParts = fingers;
-    this.params = Object.keys(params);
-};
-
-
-internals.Route.prototype.match = function (request) {
-
-    var match = this.regexp.exec(request.path);
-
-    if (!match) {
-        return false;
-    }
-
-    request.params = {};
-    request._paramsArray = [];
-
-    if (this.params.length > 0) {
-        for (var i = 1, il = match.length; i < il; ++i) {
-            var key = this.params[i - 1];
-            if (key) {
-                try {
-                    request.params[key] = (typeof match[i] === 'string' ? decodeURIComponent(match[i]) : match[i]);
-                    request._paramsArray.push(request.params[key]);
-                }
-                catch (err) {
-                    // decodeURIComponent can throw
-                    return false;
-                }
-            }
-        }
-    }
-
-    return true;
-};
-
-
-internals.Route.prototype.test = function (path) {
-
-    var match = this.regexp.exec(path);
-    return !!match;
-};
-
-
-exports.sort = function (a, b) {
-
-    // Biased for less and shorter segments which are faster to compare
-
-    var aFirst = -1;
-    var bFirst = 1;
-
-    // Prepare fingerprints
-
-    var aFingers = a._fingerprintParts;
-    var bFingers = b._fingerprintParts;
-
-    var al = aFingers.length;
-    var bl = bFingers.length;
-
-    // Comare fingerprints
-
-    if ((aFingers[al - 1] === '/*') ^ (bFingers[bl - 1] === '/*')) {
-        return (aFingers[al - 1] === '/*' ? bFirst : aFirst);
-    }
-
-    var size = Math.min(al, bl);
-    for (var i = 0; i < size; ++i) {
-
-        var aSegment = aFingers[i];
-        var bSegment = bFingers[i];
-
-        if (aSegment === bSegment) {
-            continue;
-        }
-
-        if (aSegment === '/*' ||
-            bSegment === '/*') {
-
-            return (aSegment === '/*' ? bFirst : aFirst);
-        }
-
-        if (aSegment === '/?' ||
-            bSegment === '/?') {
-
-            if (aSegment === '/?') {
-                return (al >= bl ? bFirst : aFirst);
-            }
-            else {
-                return (bl < al ? bFirst : aFirst);
-            }
-        }
-
-        if (al === bl) {
-            if (aSegment.length === bSegment.length) {
-                return (aSegment > bSegment ? bFirst : aFirst);
-            }
-
-            return (aSegment.length > bSegment.length ? bFirst : aFirst);
-        }
-
-        return (al > bl ? bFirst : aFirst);
-    }
-
-    return (al > bl ? bFirst : aFirst);
-};
-
-
-internals.notFound = function () {
-
-    return function (request) {
-
-        return request.reply(Boom.notFound());
-    };
-};
->>>>>>> de1ab57f
+};