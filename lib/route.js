// Load modules

<<<<<<< HEAD
var Catbox = require('catbox');
=======
var Auth = require('./auth');
var Cache = require('./cache');
>>>>>>> b1db8416
var Utils = require('./utils');
var Proxy = require('./proxy');
var Files = require('./files');
var Docs = require('./docs');


// Declare internals

var internals = {};


exports = module.exports = internals.Route = function (options, server) {

    var self = this;

    // Setup and validate route configuration

    var settings = Utils.clone(options);        // Options can be reused

    Utils.assert(this.constructor === internals.Route, 'Route must be instantiated using new');
    Utils.assert(settings.path, 'Route options missing path');
    Utils.assert(settings.path.match(internals.Route.validatePathRegex), 'Invalid path: ' + settings.path);
    Utils.assert(settings.path.match(internals.Route.validatePathEncodedRegex) === null, 'Path cannot contain encoded non-reserved path characters');
    Utils.assert(settings.method, 'Route options missing method');

    this.server = server;
    this.method = settings.method.toLowerCase();
    this.path = settings.path;
    this.config = Utils.applyToDefaults(server.routeDefaults, settings.config || {});

    Utils.assert(this.method !== 'head', 'Cannot add a HEAD route');
    Utils.assert(!!settings.handler ^ !!this.config.handler, 'Handler must appear once and only once');         // XOR
    this.config.handler = this.config.handler || settings.handler;

    Utils.assert((typeof this.config.handler === 'function') ^ !!this.config.handler.proxy ^ !!this.config.handler.file ^ !!this.config.handler.directory ^ !!this.config.handler.docs, 'Handler must be a function or an object with a proxy, docs, file or directory');

    // Payload configuration ('stream', 'raw', 'parse')
    // Default is 'parse' for POST and PUT otherwise 'stream'

    this.config.validate = this.config.validate || {};
    Utils.assert(!this.config.validate.schema || !this.config.payload || this.config.payload === 'parse', 'Route payload must be set to \'parse\' when schema validation enabled');

    this.config.payload = this.config.payload ||
                          (this.config.validate.schema || this.method === 'post' || this.method === 'put' ? 'parse' : 'stream');
    Utils.assert(['stream', 'raw', 'parse'].indexOf(this.config.payload) !== -1, 'Unknown route payload mode: ' + this.config.payload);

    // Authentication configuration

    this.config.auth = this.config.auth || {};
    this.config.auth.mode = this.config.auth.mode || (this.server.settings.auth ? 'required' : 'none');
    this.config.auth.strategy = this.config.auth.strategy || 'default';
    Utils.assert(['required', 'optional', 'none'].indexOf(this.config.auth.mode) !== -1, 'Unknown authentication mode: ' + this.config.auth.mode);
    Utils.assert(this.config.auth.mode === 'none' || this.server.settings.auth, 'Route requires authentication but none configured');
    
    if (this.server.settings.strategies) {
        if (typeof this.server.auth == 'undefined') {
            Utils.assert(this.config.auth.mode !== 'none' || !!this.server.settings.strategies.default, "Route has no default authentication strategy to fallback on");
        }
        
        Utils.assert(this.server.settings.strategies.hasOwnProperty(this.config.auth.strategy), 'Unknown authentication strategy: ' + this.config.auth.strategy);
    }
    
    Utils.assert(this.config.auth.mode === 'none' || !this.config.auth.entity || ['user', 'app', 'any'].indexOf(this.config.auth.entity) !== -1, 'Unknown authentication entity type: ' + this.config.auth.entity);

    // Parse path

    this._generateRegex();      // Sets this.regexp, this.params, this.fingerprint

    // Cache

    Utils.assert(!this.config.cache || this.config.cache.mode === 'none' || this.method === 'get', 'Only GET routes can use a cache');
    if (this.config.cache) {
        this.config.cache.segment = this.config.cache.segment || this.fingerprint;
    }
    this.cache = new Catbox.Policy(this.config.cache, this.server.cache);

    // Prerequisites

    /*
        [
            function (request, next) {},
            {
                method: function (request, next) {}
                assign: key1
            },
            {
                method: function (request, next) {},
                assign: key2,
                mode: parallel
            }
        ]
    */

    this.prerequisites = [];
    if (this.config.pre) {
        for (var i = 0, il = this.config.pre.length; i < il; ++i) {

            var pre = (typeof this.config.pre[i] === 'object' ? this.config.pre[i] : { method: this.config.pre[i] });
            Utils.assert(pre.method, 'Prerequisite config missing method');
            Utils.assert(typeof pre.method === 'function', 'Prerequisite method must be a function');

            pre.mode = pre.mode || 'serial';
            Utils.assert(pre.mode === 'serial' || pre.mode === 'parallel', 'Unknown prerequisite mode: ' + pre.mode);
            this.prerequisites.push(pre);
        }
    }

    // Object handler

    if (typeof this.config.handler === 'object') {

        Utils.assert(!!this.config.handler.proxy ^ !!this.config.handler.file ^ !!this.config.handler.directory ^ !!this.config.handler.docs, 'Object handler must include one and only one of proxy, file, directory, or docs');

        if (this.config.handler.proxy) {
            this.proxy = new Proxy(this.config.handler.proxy, this);
            this.config.handler = this.proxy.handler();
        }
        else if (this.config.handler.file) {
            this.config.handler = Files.fileHandler(this, this.config.handler.file);
        }
        else if (this.config.handler.directory) {
            this.config.handler = Files.directoryHandler(this, this.config.handler.directory);
        }
        else if (this.config.handler.docs) {
            this.config.handler = Docs.handler(this, this.config.handler.docs);
        }
    }

    return this;
};


/*
    /path/{param}/path/{param?}
    /path/{param*2}/path
    /path/{param*2}
    /{param*}
*/

//                                   |--/-| |------------------------------------------/segment/segment/.../{param?}----------------------------------------------|
//                                   .    . . |-------------------------------/segments-----------------------------------||-------/optional-param--------------| .
//                                   .    . . .  |---------------------------segment-content----------------------------| ..  |--------{param*|?}-------------| . .
//                                   .    . . .  .|----------------path-characters--------------|                       . ..        |------decorators-----|   . . .
//                                   .    . . .  ..|-------legal-characters------| |--%encode-| . |-------{param}------|. ..         |-----*n------| |?-|     . . .
internals.Route.validatePathRegex = /(^\/$)|(^(\/(([\w\!\$&'\(\)\*\+\,;\=\:@\-\.~]|%[A-F0-9]{2})+|(\{\w+(\*[1-9]\d*)?\})))*(\/(\{\w+((\*([1-9]\d*)?)|(\?))?\})?)?$)/;
//                                   a    a b c  de          f f                               e  g     h          h   gdc i  j     kl  m        m l n  nk   j i  b


internals.Route.validatePathEncodedRegex = /%(?:2[146-9A-E]|3[\dABD]|4[\dA-F]|5[\dAF]|6[1-9A-F]|7[\dAE])/g;


internals.Route.prototype._generateRegex = function () {

    var trailingSlashOptional = !this.server.settings.router.isTrailingSlashSensitive;

    // Split on /

    var segments = this.path.split('/');
    var params = {};
    var pathRX = '';
    var fingerprint = '';

    var paramRegex = /^\{(\w+)(?:(\*)(\d+)?)?(\?)?\}$/;                             // $1: name, $2: *, $3: segments, $4: optional

    for (var i = 1, il = segments.length; i < il; ++i) {                            // Skip first empty segment
        var segment = segments[i];
        var param = segment.match(paramRegex);
        if (param) {

            // Parameter

            var name = param[1];
            var isMulti = !!param[2];
            var multiCount = param[3] && parseInt(param[3], 10);
            var isOptional = !!param[4];

            Utils.assert(!params[name], 'Cannot repeat the same parameter name');
            params[name] = true;

            var segmentRX = '\\/';
            if (isMulti) {
                if (multiCount) {
                    segmentRX += '((?:[^\\/]+)(?:\\/(?:[^\\/]+)){' + (multiCount - 1) + '})';
                }
                else {
                    segmentRX += '((?:[^\\/]+)(?:\\/(?:[^\\/]+))*)';
                }
            }
            else {
                segmentRX += '([^\\/]+)';
            }

            if (isOptional ||
                (isMulti && !multiCount)) {

                if (trailingSlashOptional) {
                    pathRX += '(?:(?:\\/)|(?:' + segmentRX + '))?'
                }
                else {
                    pathRX += '(?:(?:\\/)|(?:' + segmentRX + '))';
                }
            }
            else {
                pathRX += segmentRX;
            }

            if (isMulti) {
                if (multiCount) {
                    for (var m = 0; m < multiCount; ++m) {
                        fingerprint += '/?';
                    }
                }
                else {
                    fingerprint += '/?*';
                }
            }
            else {
                fingerprint += '/?';
            }
        }
        else {

            // Literal

            if (segment) {
                pathRX += '\\/' + Utils.escapeRegex(segment);
                fingerprint += '/' + segment;
            }
            else {
                pathRX += '\\/';
                if (trailingSlashOptional) {
                    pathRX += '?';
                }

                fingerprint += '/';
            }
        }
    }

    if (this.server.settings.router.isCaseSensitive) {
        this.regexp = new RegExp('^' + pathRX + '$');
        this.fingerprint = fingerprint;
    }
    else {
        this.regexp = new RegExp('^' + pathRX + '$', 'i');
        this.fingerprint = fingerprint.toLowerCase();
    }

    this.params = Object.keys(params);
};


internals.Route.prototype.match = function (request) {

    var match = this.regexp.exec(request.path);

    if (!match) {
        return false;
    }

    request.params = {};
    request._paramsArray = [];

    if (this.params.length > 0) {
        for (var i = 1, il = match.length; i < il; ++i) {
            var key = this.params[i - 1];
            if (key) {
                try {
                    request.params[key] = (typeof match[i] === 'string' ? decodeURIComponent(match[i]) : match[i]);
                    request._paramsArray.push(request.params[key]);
                }
                catch (err) {
                    // decodeURIComponent can throw
                    return false;
                }
            }
        }
    }

    return true;
};


internals.Route.prototype.test = function (path) {

    var match = this.regexp.exec(path);
    return !!match;
};<|MERGE_RESOLUTION|>--- conflicted
+++ resolved
@@ -1,11 +1,7 @@
 // Load modules
 
-<<<<<<< HEAD
-var Catbox = require('catbox');
-=======
 var Auth = require('./auth');
 var Cache = require('./cache');
->>>>>>> b1db8416
 var Utils = require('./utils');
 var Proxy = require('./proxy');
 var Files = require('./files');
@@ -80,7 +76,7 @@
     if (this.config.cache) {
         this.config.cache.segment = this.config.cache.segment || this.fingerprint;
     }
-    this.cache = new Catbox.Policy(this.config.cache, this.server.cache);
+    this.cache = new Cache.Policy(this.config.cache, this.server.cache);
 
     // Prerequisites
 
