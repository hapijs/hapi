// Load modules

var Stream = require('stream');
var Url = require('url');
var Async = require('async');
var Boom = require('boom');
var Utils = require('./utils');
var Payload = require('./payload');
var State = require('./state');
var Auth = require('./auth');
var Validation = require('./validation');
var Response = require('./response');
var Cached = require('./response/cached');
var Ext = require('./ext');


// Declare internals

var internals = {};


exports = module.exports = internals.Request = function (server, req, res, options) {

    var now = Date.now();     // Take measurement as soon as possible

    Utils.assert(this.constructor === internals.Request, 'Request must be instantiated using new');
    Utils.assert(server, 'server must be provided');
    Utils.assert(req, 'req must be provided');
    Utils.assert(res, 'res must be provided');

    options = options || {};

    // Pause request

    req.pause();                // Must be done before switching event execution context

    // Public members

    this.server = server;
    this._setUrl(req.url);              // Sets: url, path, query
    this._setMethod(req.method);        // Sets: method
    this.id = now + '-' + process.pid + '-' + Math.floor(Math.random() * 0x10000);

    this.app = {};                      // Place for application-specific state without conflicts with hapi, should not be used by plugins
    this.plugins = {};                  // Place for plugins to store state without conflicts with hapi, should be namespaced using plugin name
    this.route = {};

    this.response = null;
    this.isReplied = false;

    this.session = null;                // Does not mean authenticated { id, [app], [scope], [user], [ext.tos] }
    this.isAuthenticated = false;

    this.pre = {};
    this.analytics = {
        startTime: now
    };

    // Apply options

    if (options.session) {
        this.session = options.session;
    }

    // Defined elsewhere:

    // query
    // params
    // rawBody
    // payload

    // state

    // setUrl()
    // setMethod()

    // reply(): { payload(), stream(), redirect(), view() }

    // Semi-public members

    this.raw = {
        req: req,
        res: res
    };

    this.setState = this._setState;     // Remove once replied
    this.clearState = this._clearState;

    this.addTail = this._addTail;       // Removed once wagging

    // Private members

    this._timestamp = now;
    this._route = null;
    this._states = {};                  // Appended to response states when setting response headers
    this._log = [];

    this._tails = {};                   // tail id -> name (tracks pending tails)
    this._tailIds = 0;                  // Used to generate a unique tail id
    this._isWagging = false;            // true when request completed and only waiting on tails to complete

    this._paramsArray = [];             // Array of path parameters in path order

    // Log request

    var about = {
        id: this.id,
        method: this.method,
        url: this.url.href,
        agent: this.raw.req.headers['user-agent']
    };

    this.log(['http', 'received'], about, now);     // Must be last for object to be fully constructed

    return this;
};


internals.Request.prototype._setUrl = function (url) {

    this.url = Url.parse(url, true);
    this.query = this.url.query || {};
    this.path = this.url.pathname;          // pathname excludes query

    if (this.path &&
        this.server.settings.router.normalizeRequestPath) {

        // Uppercase %encoded values

        var uppercase = this.path.replace(/%[0-9a-fA-F][0-9a-fA-F]/g, function (encoded) { return encoded.toUpperCase(); });

        // Decode non-reserved path characters: a-z A-Z 0-9 _!$&'()*+,;=:@-.~
        // ! (%21) $ (%24) & (%26) ' (%27) ( (%28) ) (%29) * (%2A) + (%2B) , (%2C) - (%2D) . (%2E)
        // 0-9 (%30-39) : (%3A) ; (%3B) = (%3D)
        // @ (%40) A-Z (%41-5A) _ (%5F) a-z (%61-7A) ~ (%7E)

        var decoded = uppercase.replace(/%(?:2[146-9A-E]|3[\dABD]|4[\dA-F]|5[\dAF]|6[1-9A-F]|7[\dAE])/g, function (encoded) { return String.fromCharCode(parseInt(encoded.substring(1), 16)); });
        this.path = decoded;
    }
};


internals.Request.prototype._setMethod = function (method) {

    Utils.assert(method, 'method must be provided');
    this.method = method.toLowerCase();
};


internals.Request.prototype.log = function (tags, data, timestamp) {

    tags = (tags instanceof Array ? tags : [tags]);

    // Prepare log item

    var now = (timestamp ? (timestamp instanceof Date ? timestamp.getTime() : timestamp) : Date.now());
    var item = {
        request: this.id,
        timestamp: now,
        tags: tags
    };

    if (data) {
        if (data instanceof Error) {
            item.tags = tags.concat('error');
            item.data = { message: data.message };
        }
        else {
            item.data = data;
        }
    }

    // Add to request array

    this._log.push(item);
    this.server.emit('request', this, item, Utils.mapToObject(item.tags));
};


internals.Request.prototype.getLog = function (tags) {

    if (tags === undefined) {       // Other falsy values are legal tags
        return this._log;
    }

    var filter = Utils.mapToObject(tags instanceof Array ? tags : [tags]);
    var result = [];

    for (var i = 0, il = this._log.length; i < il; ++i) {
        var event = this._log[i];
        for (var t = 0, tl = event.tags.length; t < tl; ++t) {
            var tag = event.tags[t];
            if (filter[tag]) {
                result.push(event);
            }
        }
    }

    return result;
};


internals.Request.prototype._onRequestExt = function (callback) {

    var self = this;

    // Decorate request

    this.setUrl = this._setUrl;
    this.setMethod = this._setMethod;

    this.server._ext.invoke(this, 'onRequest', function (err) {

        // Undecorate request

        delete self.setUrl;
        delete self.setMethod;

        if (!err) {
            return callback();
        }

        // Send error response

        self._route = self.server._router.notfound;             // Only settings are used, not the handler
        self.route = self.server._router.notfound.settings;
        self._reply(err, function () {

            return callback(err);
        });
    });
};


internals.Request.prototype._execute = function (route) {

    var self = this;

    this._route = route;
    this.route = route.settings;

    var serverTimeout = self.server.settings.timeout.server;
    if (serverTimeout) {
        serverTimeout -= (Date.now() - self._timestamp);        // Calculate the timeout from when the request was constructed
        var timeoutReply = function () {

            self._reply(Boom.serverTimeout());
        };

        if (serverTimeout <= 0) {
            return timeoutReply();
        }

        self._serverTimeoutId = setTimeout(timeoutReply, serverTimeout);
    }

    var ext = function (event) {

        return function (request, next) {

            self.server._ext.invoke(self, event, next);
        };
    };

    var funcs = [
        // 'onRequest' in Server
        State.parseCookies,
        Auth.authenticate,                                      // Authenticates the raw.req object
        internals.queryExtensions,
        Validation.query,
        Payload.read,
        Auth.authenticatePayload,
        Validation.payload,
        Validation.path,
        ext('onPreHandler'),
        internals.handler,                                      // Must not call next() with an Error
        ext('onPostHandler'),                                   // An error from here on will override any result set in handler()
        Validation.response,
        Auth.responseHeader
    ];

    Async.forEachSeries(funcs, function (func, next) {

        func(self, next);
    }, 
    function (err) {
     
        self._reply(err);
    });
};


internals.Request.prototype._reply = function (err, callback) {

    var self = this;

    callback = callback || function () { };

    if (this.isReplied) {                                      // Prevent any future responses to this request
        return callback();
    }

    this.isReplied = true;

    delete this.setState;
    delete this.clearState;

    clearTimeout(self._serverTimeoutId);

    // Error exit

    if (err) {
        if (self.response &&
            !self.response.isBoom &&
            !self.response.varieties.error) {

            // Got error after valid result was already set

            self._route.cache.drop(self.url.path, function (err) {

                self.log(['request', 'cache', 'drop'], err);
            });
        }

        self.response = Response.generate(err);
    }

    var sendResponse = function () {

        if (!self.response) {                                   // Can only happen when request.reply.close() is called
            self.raw.res.end();                                 // End the response in case it wasn't already closed
            return finalize();
        }

        Response._respond(self.response, self, function () {

            return finalize();
        });
    };

    var finalize = function () {

        self.server.emit('response', self);

        self._isWagging = true;
        delete self.addTail;

        if (Object.keys(self._tails).length === 0) {
            self.server.emit('tail', self);
        }

        return callback();
    };

    sendResponse();
};


internals.queryExtensions = function (request, next) {
    
    // JSONP
    
    if (request.route.jsonp) {
        var jsonp = request.query[request.route.jsonp];
        if (jsonp) {
            if (!jsonp.match(/^[\w\$\[\]\.]+$/)) {
                return next(Boom.badRequest('Invalid JSONP parameter value'));
            }
            
            request.jsonp = jsonp;
            delete request.query[request.route.jsonp];
        }
    }

    return next();
};


internals.Request.prototype._replyInterface = function (callback, withProperties) {

    var self = this;

    var response = null;

    // Chain finalizers

    var process = function () {

        delete self.reply;
        return callback(response);
    };

    var reply = function (result) {

        Utils.assert(result instanceof Stream === false || !self._route.cache.isMode('server'), 'Cannot reply using a stream when caching enabled');
        response = Response.generate(result);
        process();
    };

    if (!withProperties) {
        return reply;
    }

    reply.send = function () {

        if (response === null) {
            response = Response.generate(null);
        }
        process();
    };

    if (!this._route.cache.isMode('server')) {
        reply.close = function () {

            process();
        };
    }

    // Chain initializers

    reply.stream = function (stream) {

        Utils.assert(stream instanceof Stream, 'request.reply.stream() requires a stream');
        response = Response.generate(stream, process);
        return response;
    };

    reply.payload = function (result) {

        Utils.assert(result instanceof Stream === false, 'Must use request.reply.stream() with a Stream object');
        response = Response.generate(result, process);
        return response;
    };

    reply.raw = function (result) {

        response = Response.generate(new Response.Raw(self), process);
        return response;
    };

    reply.redirect = function (uri) {

        response = Response.generate(new Response.Redirection(uri), process);
        return response;
    };

    if (this.server.views ||
        this._route.env.views) {

        reply.view = function (template, context, options) {

            var viewsManager = self._route.env.views || self.server.views;
            response = Response.generate(new Response.View(viewsManager, template, context, options), process);
            return response;
        };
    }

    return reply;
};


internals.Request.prototype._prerequisites = function (next) {

    var self = this;

    if (this._route.prerequisites.length === 0) {
        return next();
    }

    /*
        {
            method: function (request, next) {},
            assign: key,
            mode: parallel
        }
    */

    var parallelFuncs = [];
    var serialFuncs = [];

    var fetch = function (pre) {

        return function (callback) {

            var timer = new Utils.Timer();
            pre.method(self, function (result) {

                if (result instanceof Error) {
                    self.log(['prerequisites', 'error'], { msec: timer.elapsed(), assign: pre.assign, mode: pre.mode, error: result });
                    return callback(result);
                }

                self.log(['prerequisites'], { msec: timer.elapsed(), assign: pre.assign, mode: pre.mode });
                if (pre.assign) {
                    self.pre[pre.assign] = result;
                }
                callback();
            });
        };
    };

    for (var i = 0, il = self._route.prerequisites.length; i < il; ++i) {

        var pre = self._route.prerequisites[i];
        var list = (pre.mode === 'parallel' ? parallelFuncs : serialFuncs);
        list.push(fetch(pre));
    }

    Async.series([
        function (callback) {

            Async.parallel(parallelFuncs, callback);
        },
        function (callback) {

            Async.series(serialFuncs, callback);
        }
    ], function (err, results) {

        return next(err);
    });
};


internals.handler = function (request, next) {

    var check = function () {

        // Cached

        if (request._route.cache.isMode('server')) {
            return lookup();
        }

        // Not cached

        return generate(function (err, result) {

            return store(err || result);
        });
    };

    var log = request.log.bind(request);

    var lookup = function () {

        // Lookun in cache

        request._route.cache.getOrGenerate(request.url.path, log, generate, function (response, cached) {  // request.url.path contains query

            if (cached &&
                response instanceof Error === false) {

                response = new Cached(response, cached.ttl);
            }

            return store(response);
        });
    };

    var generate = function (callback) {

        // Execute prerequisites

        request._prerequisites(function (err) {

            if (err) {
                return callback(err);
            }

<<<<<<< HEAD
            Ext.runProtected(log, 'handler', callback, function (run, next) {
                
                // Decorate request with helper functions
=======
            request._runProtected('handler', callback, function (run, next) {
>>>>>>> a2def6ca

                var timer = new Utils.Timer();

                var finalize = function (response) {

                    // Check for Error result

                    if (response &&
                        (response.isBoom || response.varieties.error)) {

                        request.log(['handler', 'result', 'error'], { msec: timer.elapsed() });
                        return next(response);
                    }

                    if (request._route.cache.rule.strict) {
                        Utils.assert(response.varieties.cacheable, 'Attempted to cache non-cacheable item');
                    }

                    request.log(['handler', 'result'], { msec: timer.elapsed() });
                    return next(null, response);
                };

                // Execute handler

                run(function () {
                    
                    switch (request.route.handler.length) {
                        case 0:                                         // function: ()                 this: request   this.reply + properties
                            request.reply = request._replyInterface(finalize, true);
                            request.route.handler.call(request);
                            break;
                        case 1:                                         // function: (request)          this: null      request.reply + properties
                            request.reply = request._replyInterface(finalize, true);
                            request.route.handler.call(null, request);
                            break;
                        case 2:                                         // function: (request, reply)   this: null      reply
                        default:
                            request.route.handler.call(null, request, request._replyInterface(finalize, false));
                            break;
                    }
                });
            });
        });
    };

    var store = function (response) {

        request.response = response;
        return next();                              // Must not include an argument
    };

    check();
};


internals.Request.prototype._addTail = function (name) {

    var self = this;

    name = name || 'unknown';
    var tailId = this._tailIds++;
    this._tails[tailId] = name;
    this.log(['tail', 'add'], { name: name, id: tailId });

    var drop = function () {

        if (!self._tails[tailId]) {
            // Already removed
            self.log(['tail', 'remove', 'error'], { name: name, id: tailId });
            return;
        }

        delete self._tails[tailId];

        if (Object.keys(self._tails).length === 0 &&
            self._isWagging) {

            self.log(['tail', 'remove', 'last'], { name: name, id: tailId });
            self.server.emit('tail', self);
        }
        else {
            self.log(['tail', 'remove'], { name: name, id: tailId });
        }
    };

    return drop;
};


internals.Request.prototype.removeTail = function (dropFunc) {

    dropFunc();
};


internals.Request.prototype._setState = function (name, value, options) {

    if (this.response &&
        this.response.state) {

        this.response.state(name, value, options);
    }
    else {
        Response.Base.prototype.state.call(this, name, value, options);
    }
};


internals.Request.prototype._clearState = function (name) {

    if (this.response &&
        this.response.unstate) {

        this.response.unstate(name);
    }
    else {
        Response.Base.prototype.unstate.call(this, name);
    }
};<|MERGE_RESOLUTION|>--- conflicted
+++ resolved
@@ -568,14 +568,8 @@
                 return callback(err);
             }
 
-<<<<<<< HEAD
             Ext.runProtected(log, 'handler', callback, function (run, next) {
                 
-                // Decorate request with helper functions
-=======
-            request._runProtected('handler', callback, function (run, next) {
->>>>>>> a2def6ca
-
                 var timer = new Utils.Timer();
 
                 var finalize = function (response) {
