--- conflicted
+++ resolved
@@ -170,16 +170,9 @@
     var normalizedPath = '';
 
     for (var i = 0, il = path.length; i < il; ++i) {
-<<<<<<< HEAD
         if (path[i] === '%' && (i + 2 < il)) {
-            var encoding = path.substr(i, 3);
-            encoding = encoding.toUpperCase();
-            var decoded = decodeURIComponent(encoding);
-=======
-        if (path[i] === '%' && (i+2 < il)) {
             var encoded = path.substr(i, 3);
             encoded = encoded.toUpperCase();
->>>>>>> 3b62a225
 
             if (internals.reservedEncoding[encoded]) {
                 encoded = internals.reservedEncoding[encoded];
