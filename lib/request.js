--- conflicted
+++ resolved
@@ -520,143 +520,6 @@
 };
 
 
-<<<<<<< HEAD
-=======
-internals.Request.prototype._saveToCache = function (response) {
-
-    var self = this;
-
-    if (!this._route.cache.isMode('server')) {
-        return;
-    }
-
-    var record = {
-        result: response.result,
-        options: response.options
-    };
-
-    // Lazy save
-
-    this._route.cache.set(this.url.path, record, response.options.ttl, function (err) {     // 'path' contains query
-
-        if (err) {
-            self.log(['cache', 'set', 'error'], err.message);
-        }
-        else {
-            self.log(['cache', 'set']);
-        }
-    });
-};
-
-
-// Request handler
-
-internals.handler = function (request, next) {
-
-    var timer = new Utils.Timer();
-
-    // Helper method
-
-    var sendCached = function (cached) {
-
-        request.log(['cache', 'get'], { msec: timer.elapsed(), stored: cached.stored, ttl: cached.ttl, isStale: cached.isStale });
-        request.response.result = cached.item.result;
-        request.response.options = cached.item.options;
-        request.response.options.ttl = cached.ttl;
-    };
-
-    // Get from cache
-
-    request._getCached(function (cached) {
-
-        // Check if found and fresh
-
-        if (cached &&
-            !cached.isStale) {
-
-            sendCached(cached);
-            return next();
-        }
-
-        // Not in cache, or cache stale
-
-        var wasNextCalled = false;                                      // Track state between stale timeout and generate fresh
-
-        if (cached &&
-            cached.isStale) {
-
-            // Set stale timeout
-
-            cached.ttl -= request._route.cache.rule.staleTimeout;       // Adjust TTL for when the timeout is invoked
-            setTimeout(function () {
-
-                if (wasNextCalled) {
-                    return;
-                }
-
-                wasNextCalled = true;
-                sendCached(cached);
-                return next();
-            },
-            request._route.cache.rule.staleTimeout);
-        }
-
-        // Generate new response
-
-        request._generateResponse(function (response) {
-
-            // Check if already sent stale response
-
-            if (wasNextCalled) {
-                if (response.result instanceof Error) {
-
-                    // Invalidate cache
-
-                    request._route.cache.drop(this.url.path, function (err) {
-
-                        if (err) {
-                            request.log(['cache', 'drop', 'error'], err.message);
-                        }
-                        else {
-                            request.log(['cache', 'drop']);
-                        }
-                    });
-                }
-                else {
-                    // Replace stale cache copy with late-coming fresh copy
-                    request._saveToCache(response);
-                }
-
-                return;
-            }
-
-            // New response (arrived before stale timeout if enabled)
-
-            wasNextCalled = true;
-            request.response.result = response.result;
-            request.response.options = response.options;
-
-            // Check for Error result
-
-            if (request.response.result instanceof Error) {
-                return next();
-            }
-
-            // Calculate TTL
-
-            if (request._route.cache.isMode('client')) {
-                request.response.options.ttl = request.response.options.ttl || request._route.cache.ttl();
-            }
-
-            // Save to cache (lazy) and continue
-            request._saveToCache(response);
-            return next();
-        });
-    });
-};
-
-
->>>>>>> de179208
 // Set default response headers and send response
 
 internals.Request.prototype._setCors = function (headers) {
