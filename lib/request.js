'use strict';

<<<<<<< HEAD
const { URL, URLSearchParams } = require('url');

// Load modules
=======
const Url = require('url');
>>>>>>> ae025555

const Boom = require('boom');
const Bounce = require('bounce');
const Hoek = require('hoek');
const Podium = require('podium');

const Cors = require('./cors');
const Response = require('./response');
const Transmit = require('./transmit');


const internals = {
    events: Podium.validate(['finish', { name: 'peek', spread: true }, 'disconnect']),
    reserved: ['server', 'url', 'query', 'path', 'method', 'mime', 'setUrl', 'setMethod', 'headers', 'id', 'app', 'plugins', 'route', 'auth', 'pre', 'preResponses', 'info', 'orig', 'params', 'paramsArray', 'payload', 'state', 'jsonp', 'response', 'raw', 'domain', 'log', 'logs', 'generateResponse']
};


exports = module.exports = internals.Request = class {

    constructor(server, req, res, options) {

        this._allowInternals = !!options.allowInternals;
        this._core = server._core;
        this._entity = null;                                                                                // Entity information set via h.entity()
        this._eventContext = { request: this };
        this._events = null;                                                                                // Assigned an emitter when request.events is accessed
        this._expectContinue = !!options.expectContinue;
        this._isPayloadPending = !!(req.headers['content-length'] || req.headers['transfer-encoding']);     // Changes to false when incoming payload fully processed
        this._isReplied = false;                                                                            // true when response processing started
        this._route = this._core.router.specials.notFound.route;                                            // Used prior to routing (only settings are used, not the handler)
        this._serverTimeoutId = null;
        this._states = {};
        this._transmitted = false;                                                                          // Indicates whether a response has been successful sent

        this.app = (options.app ? Object.assign({}, options.app) : {});                                     // Place for application-specific state without conflicts with hapi, should not be used by plugins (shallow cloned)
        this.headers = req.headers;
        this.info = internals.info(this._core, req);
        this.jsonp = null;
        this.logs = [];
        this.method = req.method.toLowerCase();
        this.mime = null;
        this.orig = {};
        this.params = null;
        this.paramsArray = null;                                                                            // Array of path parameters in path order
        this.path = null;
        this.payload = null;
        this.plugins = (options.plugins ? Object.assign({}, options.plugins) : {});                         // Place for plugins to store state without conflicts with hapi, should be namespaced using plugin name (shallow cloned)
        this.pre = {};                                                                                      // Pre raw values
        this.preResponses = {};                                                                             // Pre response values
        this.raw = { req, res };
        this.response = null;
        this.route = this._route.public;
        this.query = null;
        this.server = server;
        this.state = null;
        this.url = null;

        this.auth = {
            isAuthenticated: false,
            isAuthorized: false,
            credentials: options.credentials || null,       // Special keys: 'app', 'user', 'scope'
            artifacts: options.artifacts || null,           // Scheme-specific artifacts
            strategy: null,
            mode: null,
            error: null
        };

        // Parse request url

        try {
            this.setUrl(req.url, this._core.settings.router.stripTrailingSlash);
        }
        catch (err) {
            Bounce.ignore(err, 'boom');
            this.url = err;
        }
    }

    static generate(server, req, res, options) {

        const request = new server._core.Request(server, req, res, options);

        // Decorate

        if (server._core._decorations.requestApply) {
            for (const property in server._core._decorations.requestApply) {
                const assignment = server._core._decorations.requestApply[property];
                request[property] = assignment(request);
            }
        }

        request._listen();
        return request;
    }

    get events() {

        if (!this._events) {
            this._events = new Podium(internals.events);
        }

        return this._events;
    }

    setUrl(url, stripTrailingSlash) {

        Hoek.assert(this.params === null, 'Cannot change request URL after routing');

        if (url instanceof URL) {
            url = url.href;
        }

        Hoek.assert(typeof url === 'string', 'Url must be a string or URL object');

        const parseFull = url.length === 0 || url[0] !== '/';
        try {
            if (parseFull) {
                url = new URL(url);
            }
            else {
                const hostname = this.info.host || `${this._core.info.host}:${this._core.info.port}`;
                url = new URL(url, `${this._core.info.protocol}://${hostname}`);
            }
        }
        catch (err) {
            Bounce.ignore(err, TypeError);

            throw Boom.boomify(err, { statusCode: 400 });
        }

        // Apply path modifications

        let path = this._core.router.normalize(url.pathname);        // pathname excludes query

        if (stripTrailingSlash &&
            path.length > 1 &&
            path[path.length - 1] === '/') {

            path = path.slice(0, -1);
        }

        url.pathname = path;

        // Store request properties

        this.url = url;
        this.path = path;

        if (parseFull) {
            this.info.hostname = url.hostname;
            this.info.host = url.host;
        }
    }

    setMethod(method) {

        Hoek.assert(this.params === null, 'Cannot change request method after routing');
        Hoek.assert(method && typeof method === 'string', 'Missing method');

        this.method = method.toLowerCase();
    }

    active() {

        return !!this._eventContext.request;
    }

    async _execute() {

        this.info.acceptEncoding = this._core.compression.accept(this);

        try {
            await this._onRequest();
        }
        catch (err) {
            Bounce.rethrow(err, 'system');
            return this._reply(err);
        }

        this._lookup();
        this._queryParse();
        this._setTimeouts();
        await this._lifecycle();
        this._reply();
    }

    async _onRequest() {

        // onRequest (can change request method and url)

        if (this._core.extensions.route.onRequest.nodes) {
            const response = await this._invoke(this._core.extensions.route.onRequest);
            if (response) {
                if (!internals.skip(response)) {
                    throw Boom.badImplementation('onRequest extension methods must return an error, a takeover response, or a continue signal');
                }

                throw response;
            }
        }

        // Validate path

        if (this.url instanceof Error) {
            throw this.url;
        }
    }

    _listen() {

        if (this._isPayloadPending) {
            this.raw.req.on('end', internals.event.bind(this.raw.req, this._eventContext, 'end'));
        }

        this.raw.req.on('close', internals.event.bind(this.raw.req, this._eventContext, 'close'));
        this.raw.req.on('error', internals.event.bind(this.raw.req, this._eventContext, 'error'));
        this.raw.req.on('aborted', internals.event.bind(this.raw.req, this._eventContext, 'abort'));
    }

    _lookup() {

        const match = this._core.router.route(this.method, this.path, this.info.hostname);
        if (!match.route.settings.isInternal ||
            this._allowInternals) {

            this._route = match.route;
            this.route = this._route.public;
        }

        this.params = match.params || {};
        this.paramsArray = match.paramsArray || [];

        if (this.route.settings.cors) {
            this.info.cors = {
                isOriginMatch: Cors.matchOrigin(this.headers.origin, this.route.settings.cors)
            };
        }
    }

    _queryParse() {

        const { queryParser } = this._route.settings;

        const baseParser = (iterator) => {

            const query = Object.create(null);
            for (let [key, value] of iterator) {
                const entry = query[key];
                if (entry !== undefined) {
                    value = [].concat(entry, value);
                }

                query[key] = value;
            }

            return query;
        };

        if (queryParser) {
            try {
                let result = queryParser(this);

                Hoek.assert(typeof result === 'object' && result !== null, 'Parsed query must be an object');

                if (result instanceof URLSearchParams || result instanceof Map) {
                    result = baseParser(result);
                }

                this.query = result;
            }
            catch (err) {
                return this._reply(err);
            }
        }
        else {
            this.query = baseParser(this.url.searchParams);
        }
    }

    _setTimeouts() {

        if (this.raw.req.socket &&
            this.route.settings.timeout.socket !== undefined) {

            this.raw.req.socket.setTimeout(this.route.settings.timeout.socket || 0);    // Value can be false or positive
        }

        let serverTimeout = this.route.settings.timeout.server;
        if (!serverTimeout) {
            return;
        }

        const elapsed = Date.now() - this.info.received;
        serverTimeout = Math.floor(serverTimeout - elapsed);            // Calculate the timeout from when the request was constructed

        if (serverTimeout <= 0) {
            internals.timeoutReply(this, serverTimeout);
            return;
        }

        this._serverTimeoutId = setTimeout(internals.timeoutReply, serverTimeout, this, serverTimeout);
    }

    async _lifecycle() {

        for (const func of this._route._cycle) {
            if (this._isReplied ||
                !this._eventContext.request) {

                return;
            }

            try {
                var response = (typeof func === 'function' ? func(this) : this._invoke(func));
                if (response && typeof response.then === 'function') {          // Skip await if no reason to
                    response = await response;
                }
            }
            catch (err) {
                Bounce.rethrow(err, 'system');
                response = Response.wrap(err, this);
            }

            if (!response ||
                response === this._core.toolkit.continue) {                     // Continue

                continue;
            }

            if (!internals.skip(response)) {
                response = Boom.badImplementation('Lifecycle methods called before the handler can only return an error, a takeover response, or a continue signal');
            }

            this._setResponse(response);
            return;
        }
    }

    async _invoke(event) {

        for (const ext of event.nodes) {
            const bind = (ext.bind || ext.realm.settings.bind);
            const realm = ext.realm;
            const response = await this._core.toolkit.execute(ext.func, this, { bind, realm });

            if (response === this._core.toolkit.continue) {
                continue;
            }

            if (internals.skip(response) ||
                this.response === null) {

                return response;
            }

            this._setResponse(response);
        }
    }

    async _reply(exit) {

        if (this._isReplied) {                                          // Prevent any future responses to this request
            return;
        }

        this._isReplied = true;

        if (this._serverTimeoutId) {
            clearTimeout(this._serverTimeoutId);
        }

        if (!this._eventContext.request) {
            this._finalize();
            return;
        }

        if (exit) {                                                     // Can be a valid response or error (if returned from an ext, already handled because this.response is also set)
            this._setResponse(Response.wrap(exit, this));               // Wrap to ensure any object thrown is always a valid Boom or Response object
        }

        if (typeof this.response === 'symbol') {                        // close or abandon
            this._abort();
            return;
        }

        await this._postCycle();

        if (!this._eventContext.request ||
            typeof this.response === 'symbol') {                        // close or abandon

            this._abort();
            return;
        }

        await Transmit.send(this);
        this._finalize();
    }

    async _postCycle() {

        for (const func of this._route._postCycle) {
            if (!this._eventContext.request) {
                return;
            }

            try {
                var response = await (typeof func === 'function' ? func(this) : this._invoke(func));
            }
            catch (err) {
                Bounce.rethrow(err, 'system');
                response = Response.wrap(err, this);
            }

            if (response &&
                response !== this._core.toolkit.continue) {                     // Continue

                this._setResponse(response);
            }
        }
    }

    _abort() {

        if (this.response === this._core.toolkit.close) {
            this.raw.res.end();                                     // End the response in case it wasn't already closed
        }

        this._finalize();
    }

    _finalize() {

        this.info.responded = Date.now();

        if (this.response &&
            this.response.statusCode === 500 &&
            this.response._error) {

            const tags = this.response._error.isDeveloperError ? ['internal', 'implementation', 'error'] : ['internal', 'error'];
            this._log(tags, this.response._error, 'error');
        }

        // Cleanup

        this._eventContext.request = null;              // Disable req events

        if (this.response &&
            this.response._close) {

            this.response._close(this);
        }

        if (!this._transmitted) {
            this.response = null;
        }

        this._core.events.emit('response', this);
        this._core.queue.release();
    }

    _setResponse(response) {

        if (this.response &&
            !this.response.isBoom &&
            this.response !== response &&
            (response.isBoom || this.response.source !== response.source)) {

            this.response._close(this);
        }

        if (this.info.responded) {
            if (response._close) {
                response._close(this);
            }

            return;
        }

        this.response = response;
    }

    _setState(name, value, options) {

        const state = { name, value };
        if (options) {
            Hoek.assert(!options.autoValue, 'Cannot set autoValue directly in a response');
            state.options = Hoek.clone(options);
        }

        this._states[name] = state;
    }

    _clearState(name, options = {}) {

        const state = { name };

        state.options = Hoek.clone(options);
        state.options.ttl = 0;

        this._states[name] = state;
    }

    _tap() {

        if (!this._events) {
            return null;
        }

        return (this._events.hasListeners('finish') || this._events.hasListeners('peek') ? new Response.Peek(this._events) : null);
    }

    log(tags, data) {

        return this._log(tags, data, 'app');
    }

    _log(tags, data, channel = 'internal') {

        if (!this._core.events.hasListeners('request') &&
            !this.route.settings.log.collect) {

            return;
        }

        if (!Array.isArray(tags)) {
            tags = [tags];
        }

        const timestamp = Date.now();
        const field = (data instanceof Error ? 'error' : 'data');

        let event = [this, { request: this.info.id, timestamp, tags, [field]: data, channel }];
        if (typeof data === 'function') {
            event = () => [this, { request: this.info.id, timestamp, tags, data: data(), channel }];
        }

        if (this.route.settings.log.collect) {
            if (typeof data === 'function') {
                event = event();
            }

            this.logs.push(event[1]);
        }

        this._core.events.emit({ name: 'request', channel, tags }, event);
    }

    generateResponse(source, options) {

        return new Response(source, this, options);
    }
};


internals.Request.reserved = internals.reserved;


internals.info = function (core, req) {

    const host = req.headers.host ? req.headers.host.trim() : '';
    const received = Date.now();

    const info = {
        received,
        remoteAddress: req.connection.remoteAddress,
        remotePort: req.connection.remotePort || '',
        referrer: req.headers.referrer || req.headers.referer || '',
        host,
        hostname: host.split(':')[0],
        id: `${received}:${core.info.id}:${core.requestCounter.value++}`,

        // Assigned later

        acceptEncoding: null,
        cors: null,
        responded: 0
    };

    if (core.requestCounter.value > core.requestCounter.max) {
        core.requestCounter.value = core.requestCounter.min;
    }

    return info;
};


internals.event = function ({ request }, event, err) {

    if (!request) {
        return;
    }

    request._isPayloadPending = false;

    if (event === 'end') {
        return;
    }

    request._log(err ? ['request', 'error'] : ['request', 'error', event], err);

    if (event === 'error') {
        return;
    }

    request._eventContext.request = null;

    if (event === 'abort' &&
        request._events) {

        request._events.emit('disconnect');
    }
};


internals.timeoutReply = function (request, timeout) {

    const elapsed = Date.now() - request.info.received;
    request._log(['request', 'server', 'timeout', 'error'], { timeout, elapsed });
    request._reply(Boom.serverUnavailable());
};


internals.skip = function (response) {

    return (response.isBoom || response._takeover || typeof response === 'symbol');
};<|MERGE_RESOLUTION|>--- conflicted
+++ resolved
@@ -1,12 +1,6 @@
 'use strict';
 
-<<<<<<< HEAD
 const { URL, URLSearchParams } = require('url');
-
-// Load modules
-=======
-const Url = require('url');
->>>>>>> ae025555
 
 const Boom = require('boom');
 const Bounce = require('bounce');
