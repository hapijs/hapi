--- conflicted
+++ resolved
@@ -285,6 +285,7 @@
         Validation.query,
         State.parseCookies,
         Payload.read,
+        internals.authValidatePayload,
         Validation.payload,
         Validation.path,
         ext('onPreHandler'),
@@ -303,29 +304,6 @@
     });
 };
 
-<<<<<<< HEAD
-        var funcs = [
-            // self.server._ext.onRequest() in Server
-            internals.authenticate,
-            internals.processDebug,
-            Validation.query,
-            State.parseCookies,
-            Payload.read,
-            internals.authValidatePayload,
-            Validation.payload,
-            Validation.path,
-            ext(self.server._ext.onPreHandler),
-            internals.handler,                                      // Must not call next() with an Error
-            ext(self.server._ext.onPostHandler),                    // An error from here on will override any result set in handler()
-            Validation.response
-        ];
-
-        var funcsIterator = function (func, next) {
-
-            func(self, next);
-        };
-=======
->>>>>>> ac7ac7ed
 
 internals.Request.prototype._reply = function (err, callback) {
 
