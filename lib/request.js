// Load modules

var Url = require('url');
<<<<<<< HEAD
var Events = require('events');
var Stream = require('stream');
=======
var QS = require('qs');
>>>>>>> 8b41f84a
var Async = require('async');
var Boom = require('boom');
var Utils = require('./utils');
var Response = require('./response');
var Ext = require('./ext');
var Handler = require('./handler');
var Views = require('./views');


// Declare internals

var internals = {};


exports = module.exports = internals.Request = function (server, req, res, options) {

    var self = this;

    Events.EventEmitter.call(this);

    // Take measurement as soon as possible

    this._bench = new Utils.Bench();
    var now = Date.now();

    // Public members

    this.server = server;
    this.hapi = require('./');

    this.url = null;
    this.query = null;
    this.path = null;
    this.method = null;
    this.mime = null;                       // Set if payload is parsed

    this.setUrl = this._setUrl;             // Decoration removed after 'onRequest'
    this.setMethod = this._setMethod;

    this._pathSegments = null;
    this.setUrl(req.url);                   // Sets: this.url, this.path, this.query, this._pathSegments
    this.setMethod(req.method);             // Sets: this.method
    this.headers = req.headers;

    this.id = now + '-' + process.pid + '-' + Math.floor(Math.random() * 0x10000);

    this.app = {};                          // Place for application-specific state without conflicts with hapi, should not be used by plugins
    this.plugins = {};                      // Place for plugins to store state without conflicts with hapi, should be namespaced using plugin name

    this._route = this.server._router.notfound;             // Used prior to routing (only settings are used, not the handler)
    this.route = this._route.settings;

    this.auth = {
        isAuthenticated: false,
        credentials: null,                  // Special keys: 'app', 'user', 'scope', 'tos'
        artifacts: null,                    // Scheme-specific artifacts
        session: null                       // Used by cookie auth { set(), clear() }
    };

    this.session = null;                    // Special key reserved for plugins implementing session support

    this.pre = {};                          // Pre raw values
    this.responses = {};                    // Pre response values

    this.info = {
        received: now,
        remoteAddress: (req.connection && req.connection.remoteAddress) || '',
        remotePort: (req.connection && req.connection.remotePort) || '',
        referrer: req.headers.referrer || req.headers.referer || '',
        host: req.headers.host ? req.headers.host.replace(/\s/g, '') : ''
    };

    // Apply options

    if (options.credentials) {
        this.auth.credentials = options.credentials;
    }

    // Defined elsewhere:

    this.params = null;
    this.payload = null;
    this.state = null;
    this.jsonp = null;
    this.response = null;

    // Semi-public members

    this.raw = {
        req: req,
        res: res
    };

    this.tail = this.addTail = this._addTail;       // Removed once wagging

    // Private members

    this._states = {};
    this._logger = [];
    this._isReplied = false;
    this._tails = {};                   // tail id -> name (tracks pending tails)
    this._tailIds = 0;                  // Used to generate a unique tail id
    this._isWagging = false;            // true when request completed and only waiting on tails to complete
    this._paramsArray = [];             // Array of path parameters in path order

    // Set socket timeout

    if (req.socket &&
        server.settings.timeout.socket !== undefined) {

        req.socket.setTimeout(server.settings.timeout.socket || 0);
    }

    // Listen to request errors

    this._onClose = function () {

        self.log(['hapi', 'request', 'error', 'closed']);
    };

    this.raw.req.once('close', this._onClose);

    this._onError = function (err) {

        self.log(['hapi', 'request', 'error'], err);
    };

    this.raw.req.once('error', this._onError);

    this._onAborted = function () {

        self.log(['hapi', 'request', 'error', 'aborted']);
    };

    this.raw.req.once('aborted', this._onAborted);

    // Log request

    var about = {
        id: this.id,
        method: this.method,
        url: this.url.href,
        agent: this.raw.req.headers['user-agent']
    };

    this.log(['hapi', 'received'], about, now);     // Must be last for object to be fully constructed
};

Utils.inherits(internals.Request, Events.EventEmitter);


internals.Request.prototype._setUrl = function (url) {

    this.url = Url.parse(url, false);
    this.query = this.url.query || {};
    this.query = QS.parse(this.query);
    this.path = this.url.pathname;          // pathname excludes query

    if (this.path &&
        this.path.indexOf('%') !== -1) {

        // Uppercase %encoded values

        var uppercase = this.path.replace(/%[0-9a-fA-F][0-9a-fA-F]/g, function (encoded) {

            return encoded.toUpperCase();
        });

        // Decode non-reserved path characters: a-z A-Z 0-9 _!$&'()*+,;=:@-.~
        // ! (%21) $ (%24) & (%26) ' (%27) ( (%28) ) (%29) * (%2A) + (%2B) , (%2C) - (%2D) . (%2E)
        // 0-9 (%30-39) : (%3A) ; (%3B) = (%3D)
        // @ (%40) A-Z (%41-5A) _ (%5F) a-z (%61-7A) ~ (%7E)

        var decoded = uppercase.replace(/%(?:2[146-9A-E]|3[\dABD]|4[\dA-F]|5[\dAF]|6[1-9A-F]|7[\dAE])/g, function (encoded) {

            return String.fromCharCode(parseInt(encoded.substring(1), 16));
        });

        this.path = decoded;
    }

    this._pathSegments = this.path.split('/');
};


internals.Request.prototype._setMethod = function (method) {

    if (method) {
        this.method = method.toLowerCase();
    }
};


internals.Request.prototype.log = function (tags, data, timestamp) {

    tags = (Array.isArray(tags) ? tags : [tags]);

    // Prepare log item

    var now = (timestamp ? (timestamp instanceof Date ? timestamp.getTime() : timestamp) : Date.now());
    var item = {
        request: this.id,
        timestamp: now,
        tags: tags,
        data: data
    };

    var tagsMap = Utils.mapToObject(item.tags);

    // Add to request array

    this._logger.push(item);
    this.server.emit('request', this, item, tagsMap);

    if (this.server.settings.debug &&
        this.server.settings.debug.request &&
        Utils.intersect(tagsMap, this.server.settings.debug.request, true)) {

        console.error('Debug:', item.tags.join(', '), data ? '\n    ' + (data.stack || data) : '');
    }
};


internals.Request.prototype.getLog = function (tags) {

    tags = [].concat(tags || []);
    if (!tags.length) {
        return this._logger;
    }

    var filter = Utils.mapToObject(tags);
    var result = [];

    for (var i = 0, il = this._logger.length; i < il; ++i) {
        var event = this._logger[i];
        for (var t = 0, tl = event.tags.length; t < tl; ++t) {
            var tag = event.tags[t];
            if (filter[tag]) {
                result.push(event);
            }
        }
    }

    return result;
};


internals.Request.prototype._execute = function () {

    var self = this;

    // Execute onRequest extensions (can change request method and url)

    this.server._ext.invoke(this, 'onRequest', function (err) {

        // Undecorate request

        self.setUrl = undefined;
        self.setMethod = undefined;

        if (err) {
            self._reply(err);
            return;
        }

        if (!self.path || self.path[0] !== '/') {
            self._reply(Boom.badRequest('Invalid path'));
            return;
        }

        // Lookup route

        self._route = self.server._router.route(self);
        self.route = self._route.settings;

        // Setup timer

        var serverTimeout = self.server.settings.timeout.server;
        if (serverTimeout) {
            serverTimeout -= self._bench.elapsed();                 // Calculate the timeout from when the request was constructed
            var timeoutReply = function () {

                self._reply(Boom.serverTimeout());
            };

            if (serverTimeout <= 0) {
                return timeoutReply();
            }

            self._serverTimeoutId = setTimeout(timeoutReply, serverTimeout);
        }

        Async.forEachSeries(self._route.cycle, function (func, next) {

            if (self._isReplied) {
                self.log(['hapi', 'server', 'timeout']);
                return next(true);                                  // Argument is ignored but aborts the series
            }

            if (typeof func === 'string') {
                self.server._ext.invoke(self, func, next);
                return;
            }

            func(self, next);
        },
        function (err) {

            self._reply(err);
        });
    });
};


internals.Request.prototype._reply = function (exit) {

    var self = this;

    if (this._isReplied) {                                      // Prevent any future responses to this request
        return;
    }

    this._isReplied = true;

    clearTimeout(this._serverTimeoutId);

    var process = function () {

        if (self.response &&                                   // Can be null if response coming from exit
            self.response.closed) {

            if (self.response.end) {
                self.raw.res.end();                             // End the response in case it wasn't already closed
            }
            return finalize();
        }

        if (exit) {
            self._setResponse(Response.wrap(exit, self));
        }

        self.server._ext.invoke(self, 'onPreResponse', function (err) {

            if (err) {                                         // err can be valid response or error
                self._setResponse(Response.wrap(err, self));
            }

            Response.send(self, finalize);
        });
    };

    var finalize = function () {

        self.server._dtrace.report('request.finalize', self.response);
        self.server.emit('response', self);

        self._isWagging = true;
        self.addTail = undefined;
        self.tail = undefined;

        if (Object.keys(self._tails).length === 0) {
            self.server.emit('tail', self);
        }

        self._cleanup();
    };

    process();
};


internals.Request.prototype._cleanup = function () {

    this.raw.req.removeListener('close', this._onClose);
    this.raw.req.removeListener('error', this._onError);
    this.raw.req.removeListener('aborted', this._onAborted);
};


internals.Request.parseJSONP = function (request, next) {

    var jsonp = request.query[request.route.jsonp];
    if (jsonp) {
        if (!jsonp.match(/^[\w\$\[\]\.]+$/)) {
            return next(Boom.badRequest('Invalid JSONP parameter value'));
        }

        request.jsonp = jsonp;
        delete request.query[request.route.jsonp];
    }

    return next();
};


internals.Request.prototype._setResponse = function (response) {

    var self = this;

    this.response = response;

    if (response.isBoom &&
        response.output.statusCode === 500) {

        this.server.emit('internalError', this, response);
        this.log(response.isDeveloperError ? ['hapi', 'internal', 'implementation', 'error'] : ['hapi', 'internal', 'error'], response);
    }
};


internals.Request.prototype._addTail = function (name) {

    var self = this;

    name = name || 'unknown';
    var tailId = this._tailIds++;
    this._tails[tailId] = name;
    this.log(['hapi', 'tail', 'add'], { name: name, id: tailId });

    var drop = function () {

        if (!self._tails[tailId]) {
            self.log(['hapi', 'tail', 'remove', 'error'], { name: name, id: tailId });             // Already removed
            return;
        }

        delete self._tails[tailId];

        if (Object.keys(self._tails).length === 0 &&
            self._isWagging) {

            self.log(['hapi', 'tail', 'remove', 'last'], { name: name, id: tailId });
            self.server.emit('tail', self);
        }
        else {
            self.log(['hapi', 'tail', 'remove'], { name: name, id: tailId });
        }
    };

    return drop;
};


internals.Request.prototype._setState = function (name, value, options) {          // options: see Defaults.state

    var state = {
        name: name,
        value: value
    };

    if (options) {
        Utils.assert(!options.autoValue, 'Cannot set autoValue directly in a response');
        state.options = Utils.clone(options);
    }

    this._states[name] = state;
};


internals.Request.prototype._clearState = function (name) {

    var state = {
        name: name,
        options: {
            ttl: 0
        }
    };

    this._states[name] = state;
};


internals.Request.prototype._tap = function () {

    return (this.listeners('finish').length || this.listeners('peek').length ? new internals.Peek(this) : null);
};


internals.Peek = function (response) {

    Stream.Transform.call(this);
    this._response = response;
    this.once('finish', function () {

        response.emit('finish');
    });
};

Utils.inherits(internals.Peek, Stream.Transform);


internals.Peek.prototype._transform = function (chunk, encoding, callback) {

    this._response.emit('peek', chunk, encoding);
    this.push(chunk, encoding);
    callback();
};<|MERGE_RESOLUTION|>--- conflicted
+++ resolved
@@ -1,12 +1,9 @@
 // Load modules
 
 var Url = require('url');
-<<<<<<< HEAD
 var Events = require('events');
 var Stream = require('stream');
-=======
-var QS = require('qs');
->>>>>>> 8b41f84a
+var Qs = require('qs');
 var Async = require('async');
 var Boom = require('boom');
 var Utils = require('./utils');
@@ -161,8 +158,7 @@
 internals.Request.prototype._setUrl = function (url) {
 
     this.url = Url.parse(url, false);
-    this.query = this.url.query || {};
-    this.query = QS.parse(this.query);
+    this.query = Qs.parse(this.url.query) || {};
     this.path = this.url.pathname;          // pathname excludes query
 
     if (this.path &&
