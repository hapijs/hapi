'use strict';

// Load modules

const Url = require('url');
const Boom = require('boom');
const Hoek = require('hoek');
const Items = require('items');
const Podium = require('podium');
const Cors = require('./cors');
const Protect = require('./protect');
const Response = require('./response');
const Transmit = require('./transmit');


// Declare internals

const internals = {
    properties: ['connection', 'server', 'url', 'query', 'path', 'method', 'mime', 'setUrl', 'setMethod', 'headers', 'id', 'app', 'plugins', 'route', 'auth', 'pre', 'preResponses', 'info', 'orig', 'params', 'paramsArray', 'payload', 'state', 'jsonp', 'response', 'raw', 'tail', 'addTail', 'domain', 'log', 'getLog', 'generateResponse']
};


exports = module.exports = internals.Generator = function () {

    this._decorations = null;
};


internals.Generator.prototype.request = function (connection, req, res, options) {

    const request = new internals.Request(connection, req, res, options);

    // Decorate

    if (this._decorations) {
        const properties = Object.keys(this._decorations);
        for (let i = 0; i < properties.length; ++i) {
            const property = properties[i];
            const assignment = this._decorations[property];
            request[property] = (assignment.apply ? assignment.method(request) : assignment.method);
        }
    }

    return request;
};


internals.Generator.prototype.decorate = function (property, method, options) {

    options = options || {};

    Hoek.assert(!this._decorations || this._decorations[property] === undefined, 'Request interface decoration already defined:', property);
    Hoek.assert(internals.properties.indexOf(property) === -1, 'Cannot override built-in request interface decoration:', property);

    this._decorations = this._decorations || {};
    this._decorations[property] = { method, apply: options.apply };
};


internals.Request = function (connection, req, res, options) {

    Podium.call(this, ['finish', { name: 'peek', spread: true }, 'disconnect']);

    // Take measurement as soon as possible

    this._bench = new Hoek.Bench();
    const now = Date.now();

    // Public members

    this.connection = connection;
    this.server = connection.server;

    this.url = null;
    this.query = null;
    this.path = null;
    this.method = null;
    this.mime = null;                       // Set if payload is parsed

    this.setUrl = this._setUrl;             // Decoration removed after 'onRequest'
    this.setMethod = this._setMethod;

    this._setUrl(req.url, this.connection.settings.router.stripTrailingSlash);      // Sets: this.url, this.path, this.query
    this._setMethod(req.method);                                                    // Sets: this.method
    this.headers = req.headers;

    this.id = now + ':' + connection.info.id + ':' + connection._requestCounter.value++;
    if (connection._requestCounter.value > connection._requestCounter.max) {
        connection._requestCounter.value = connection._requestCounter.min;
    }

    this.app = (options.app ? Hoek.shallow(options.app) : {});              // Place for application-specific state without conflicts with hapi, should not be used by plugins
    this.plugins = (options.plugins ? Hoek.shallow(options.plugins) : {});  // Place for plugins to store state without conflicts with hapi, should be namespaced using plugin name

    this._route = this.connection._router.specials.notFound.route;    // Used prior to routing (only settings are used, not the handler)
    this.route = this._route.public;

    this.auth = {
        isAuthenticated: false,
        credentials: options.credentials || null,       // Special keys: 'app', 'user', 'scope'
        artifacts: options.artifacts || null,           // Scheme-specific artifacts
        strategy: null,
        mode: null,
        error: null
    };

    this.pre = {};                          // Pre raw values
    this.preResponses = {};                 // Pre response values

    // Assigned elsewhere:

    this.orig = {};
    this.params = {};
    this.paramsArray = [];              // Array of path parameters in path order
    this.payload = null;
    this.state = null;
    this.jsonp = null;
    this.response = null;

    // Semi-public members

    this.raw = {
        req,
        res
    };

    this.tail = this.addTail = this._addTail;       // Removed once wagging

    // Private members

    this._states = {};
    this._entity = {};                  // Entity information set via reply.entity()
    this._logger = [];
    this._allowInternals = !!options.allowInternals;
<<<<<<< HEAD
    this._isPayloadPending = !!(req.headers['content-length'] || req.headers['transfer-encoding']);      // false when incoming payload fully processed
=======
    this._expectContinue = !!options.expectContinue;
    this._isPayloadPending = true;      // false when incoming payload fully processed
>>>>>>> 50aaf123
    this._isBailed = false;             // true when lifecycle should end
    this._isReplied = false;            // true when response processing started
    this._isFinalized = false;          // true when request completed (may be waiting on tails to complete)
    this._tails = {};                   // tail id -> name (tracks pending tails)
    this._tailIds = 0;                  // Used to generate a unique tail id
    this._protect = new Protect(this);
    this.domain = this._protect.domain;

    // Request info

    this.info = {
        received: now,
        responded: 0,
        remoteAddress: req.connection.remoteAddress,
        remotePort: req.connection.remotePort || '',
        referrer: req.headers.referrer || req.headers.referer || '',
        host: req.headers.host ? req.headers.host.replace(/\s/g, '') : '',
        acceptEncoding: this.connection._compression.accept(this)
    };

    this.info.hostname = this.info.host.split(':')[0];

    // Listen to request state

    this._onEnd = () => {

        this._isPayloadPending = false;
    };

    this.raw.req.once('end', this._onEnd);

    this._onClose = () => {

        this._log(['request', 'closed', 'error']);
        this._isPayloadPending = false;
        this._isBailed = true;
    };

    this.raw.req.once('close', this._onClose);

    this._onError = (err) => {

        this._log(['request', 'error'], err);
        this._isPayloadPending = false;
    };

    this.raw.req.once('error', this._onError);

    // Log request

    const about = {
        method: this.method,
        url: this.url.href,
        agent: this.raw.req.headers['user-agent']
    };

    this._log(['received'], about, now);     // Must be last for object to be fully constructed
};

Hoek.inherits(internals.Request, Podium);


internals.Request.prototype._setUrl = function (url, stripTrailingSlash) {

    this.url = (typeof url === 'string' ? Url.parse(url, true) : url);
    this.query = this.url.query;
    this.path = this.url.pathname || '';                                                            // pathname excludes query

    if (stripTrailingSlash &&
        this.path.length > 1 &&
        this.path[this.path.length - 1] === '/') {

        this.path = this.path.slice(0, -1);
        this.url.pathname = this.path;
    }

    this.path = this.connection._router.normalize(this.path);
};


internals.Request.prototype._setMethod = function (method) {

    Hoek.assert(method && typeof method === 'string', 'Missing method');
    this.method = method.toLowerCase();
};


internals.Request.prototype.log = function (tags, data, timestamp, _internal) {

    tags = [].concat(tags);
    timestamp = (timestamp ? (timestamp instanceof Date ? timestamp.getTime() : timestamp) : Date.now());
    const internal = !!_internal;

    let update = (typeof data !== 'function' ? [this, { request: this.id, timestamp, tags, data, internal }] : () => {

        return [this, { request: this.id, timestamp, tags, data: data(), internal }];
    });

    if (this.route.settings.log) {
        if (typeof data === 'function') {
            update = update();
        }

        this._logger.push(update[1]);       // Add to request array
    }

    this.connection.emit({ name: internal ? 'request-internal' : 'request', tags }, update);
};


internals.Request.prototype._log = function (tags, data) {

    return this.log(tags, data, null, true);
};


internals.Request.prototype.getLog = function (tags, internal) {

    Hoek.assert(this.route.settings.log, 'Request logging is disabled');

    if (typeof tags === 'boolean') {
        internal = tags;
        tags = [];
    }

    tags = [].concat(tags || []);
    if (!tags.length &&
        internal === undefined) {

        return this._logger;
    }

    const filter = tags.length ? Hoek.mapToObject(tags) : null;
    const result = [];

    for (let i = 0; i < this._logger.length; ++i) {
        const event = this._logger[i];
        if (internal === undefined || event.internal === internal) {
            if (filter) {
                for (let j = 0; j < event.tags.length; ++j) {
                    const tag = event.tags[j];
                    if (filter[tag]) {
                        result.push(event);
                        break;
                    }
                }
            }
            else {
                result.push(event);
            }
        }
    }

    return result;
};


internals.Request.prototype._execute = function () {

    // Execute onRequest extensions (can change request method and url)

    if (!this.connection._extensions.onRequest.nodes) {
        return this._lifecycle();
    }

    this._invoke(this.connection._extensions.onRequest, (err) => {

        return this._lifecycle(err);
    });
};


internals.Request.prototype._lifecycle = function (err) {

    // Undecorate request

    this.setUrl = undefined;
    this.setMethod = undefined;

    if (err) {
        return this._reply(err);
    }

    if (!this.path ||
        this.path[0] !== '/') {

        return this._reply(Boom.badRequest('Invalid path'));
    }

    // Lookup route

    const match = this.connection._router.route(this.method, this.path, this.info.hostname);
    if (!match.route.settings.isInternal ||
        this._allowInternals) {

        this._route = match.route;
        this.route = this._route.public;
    }

    this.params = match.params || {};
    this.paramsArray = match.paramsArray || [];

    if (this.route.settings.cors) {
        this.info.cors = {
            isOriginMatch: Cors.matchOrigin(this.headers.origin, this.route.settings.cors)
        };
    }

    // Setup timeout

    if (this.raw.req.socket &&
        this.route.settings.timeout.socket !== undefined) {

        this.raw.req.socket.setTimeout(this.route.settings.timeout.socket || 0);    // Value can be false or positive
    }

    let serverTimeout = this.route.settings.timeout.server;
    if (serverTimeout) {
        serverTimeout = Math.floor(serverTimeout - this._bench.elapsed());          // Calculate the timeout from when the request was constructed
        const timeoutReply = () => {

            this._log(['request', 'server', 'timeout', 'error'], { timeout: serverTimeout, elapsed: this._bench.elapsed() });
            this._reply(Boom.serverUnavailable());
        };

        if (serverTimeout <= 0) {
            return timeoutReply();
        }

        this._serverTimeoutId = setTimeout(timeoutReply, serverTimeout);
    }

    // Execute lifecycle steps

    const each = (func, next) => {

        if (this._isReplied ||
            this._isBailed) {

            return next(Boom.internal('Already closed'));                       // Error is not used
        }

        if (typeof func !== 'function') {                                       // Extension point
            return this._invoke(func, next);                                    // next() called with response object which ends processing (treated like error)
        }

        return func(this, next);
    };

    return Items.serial(this._route._cycle, each, (err) => this._reply(err));
};


internals.Request.prototype._invoke = function (event, callback) {

    this._protect.run(callback, (exit) => {

        const each = (ext, next) => {

            const options = { postHandler: (event.type === 'onPostHandler' || event.type === 'onPreResponse') };
            const finalize = (result, override) => {

                if (override) {
                    this._setResponse(override);
                }

                return next(result);            // next() called with response object which ends processing (treated like error)
            };

            const reply = this.server._replier.interface(this, ext.plugin.realm, options, finalize);
            const bind = (ext.bind || ext.plugin.realm.settings.bind);

            ext.func.call(bind, this, reply);
        };

        Items.serial(event.nodes, each, exit);
    });
};


internals.Request.prototype._reply = function (exit) {

    if (this._isReplied) {                                  // Prevent any future responses to this request
        return;
    }

    this._isReplied = true;

    clearTimeout(this._serverTimeoutId);

    if (this._isBailed) {
        return this._finalize();
    }

    if (this.response &&                                    // Can be null if response coming from exit
        this.response.closed) {

        if (this.response.end) {
            this.raw.res.end();                             // End the response in case it wasn't already closed
        }

        return this._finalize();
    }

    if (exit) {                                             // Can be a valid response or error (if returned from an ext, already handled because this.response is also set)
        this._setResponse(Response.wrap(exit, this));
    }

    this._protect.reset();

    const transmit = (err) => {

        if (err) {                                          // Can be valid response or error
            this._setResponse(Response.wrap(err, this));
        }

        return Transmit.send(this, () => this._finalize());
    };

    if (!this._route._extensions.onPreResponse.nodes) {
        return transmit();
    }

    return this._invoke(this._route._extensions.onPreResponse, transmit);
};


internals.Request.prototype._finalize = function () {

    this.info.responded = Date.now();

    if (this.response &&
        this.response.statusCode === 500 &&
        this.response._error) {

        this.connection.emit('request-error', [this, this.response._error]);
        this._log(this.response._error.isDeveloperError ? ['internal', 'implementation', 'error'] : ['internal', 'error'], this.response._error);
    }

    this.connection.emit('response', this);

    this._isFinalized = true;
    this.addTail = undefined;
    this.tail = undefined;

    if (Object.keys(this._tails).length === 0) {
        this.connection.emit('tail', this);
    }

    // Cleanup

    this.raw.req.removeListener('end', this._onEnd);
    this.raw.req.removeListener('close', this._onClose);
    this.raw.req.removeListener('error', this._onError);

    if (this.response &&
        this.response._close) {

        this.response._close();
    }

    this._protect.logger = this.server;
};


internals.Request.prototype._setResponse = function (response) {

    if (this.response &&
        !this.response.isBoom &&
        this.response !== response &&
        (response.isBoom || this.response.source !== response.source)) {

        this.response._close();
    }

    if (this._isFinalized) {
        if (response._close) {
            response._close();
        }

        return;
    }

    this.response = response;
};


internals.Request.prototype._addTail = function (name) {

    name = name || 'unknown';
    const tailId = this._tailIds++;
    this._tails[tailId] = name;
    this._log(['tail', 'add'], { name, id: tailId });

    const drop = () => {

        if (!this._tails[tailId]) {
            this._log(['tail', 'remove', 'error'], { name, id: tailId });             // Already removed
            return;
        }

        delete this._tails[tailId];

        if (Object.keys(this._tails).length === 0 &&
            this._isFinalized) {

            this._log(['tail', 'remove', 'last'], { name, id: tailId });
            this.connection.emit('tail', this);
        }
        else {
            this._log(['tail', 'remove'], { name, id: tailId });
        }
    };

    return drop;
};


internals.Request.prototype._setState = function (name, value, options) {          // options: see Defaults.state

    const state = { name, value };
    if (options) {
        Hoek.assert(!options.autoValue, 'Cannot set autoValue directly in a response');
        state.options = Hoek.clone(options);
    }

    this._states[name] = state;
};


internals.Request.prototype._clearState = function (name, options) {

    const state = { name };

    state.options = Hoek.clone(options || {});
    state.options.ttl = 0;

    this._states[name] = state;
};


internals.Request.prototype._tap = function () {

    return (this.hasListeners('finish') || this.hasListeners('peek') ? new Response.Peek(this) : null);
};


internals.Request.prototype.generateResponse = function (source, options) {

    return new Response(source, this, options);
};<|MERGE_RESOLUTION|>--- conflicted
+++ resolved
@@ -132,12 +132,8 @@
     this._entity = {};                  // Entity information set via reply.entity()
     this._logger = [];
     this._allowInternals = !!options.allowInternals;
-<<<<<<< HEAD
+    this._expectContinue = !!options.expectContinue;
     this._isPayloadPending = !!(req.headers['content-length'] || req.headers['transfer-encoding']);      // false when incoming payload fully processed
-=======
-    this._expectContinue = !!options.expectContinue;
-    this._isPayloadPending = true;      // false when incoming payload fully processed
->>>>>>> 50aaf123
     this._isBailed = false;             // true when lifecycle should end
     this._isReplied = false;            // true when response processing started
     this._isFinalized = false;          // true when request completed (may be waiting on tails to complete)
