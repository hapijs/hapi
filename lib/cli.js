--- conflicted
+++ resolved
@@ -40,14 +40,9 @@
 
     if (!Hoek.isAbsolutePath(extras)) {
         if (extras[0] === '.') {
-<<<<<<< HEAD
             extrasPath = Path.join(process.cwd(), extras)
         }
         else {
-=======
-            extrasPath = Path.join(process.cwd(), extras);
-        } else {
->>>>>>> 683258c6
             extrasPath = Path.join(nodeModulesPath, extras);
         }
     }
