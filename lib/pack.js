// Load modules

var Path = require('path');
var Events = require('events');
<<<<<<< HEAD
=======
var Async = require('async');
var Boom = require('boom');
>>>>>>> ca6c485d
var Catbox = require('catbox');
var Async = require('./async');
var Server = require('./server');
var Views = require('./views');
var Utils = require('./utils');
var Defaults = require('./defaults');


// Declare internals

var internals = {};

internals.defaultPermissions = {
    route: true,
    helper: true,
    state: true,
    events: true,
    views: true,
    cache: true,
    auth: true,
    ext: true,
    require: true
};


exports = module.exports = internals.Pack = function (options) {

    options = options || {};

    this._settings = {};

    if (options.requirePath) {
        this._settings.requirePath = Path.resolve(options.requirePath);
    }

    this._servers = [];                                                 // List of all pack server members
    this._byLabel = {};                                                 // Server [ids] organized by labels
    this._byId = {};                                                    // Servers indexed by id
    this._env = {};                                                     // Plugin-specific environment (e.g. views manager)
    this._helpers = {};                                                 // Helper functions

    this.list = {};                                                     // Loaded plugins by name
    this.events = new Events.EventEmitter();                            // Consolidated subscription to all servers' events
    this.app = options.app || {};

    this.hapi = require('./');

    var cacheOptions = Catbox.defaults.apply(options.cache || Defaults.cache);
    if (!options.cache ||
        !options.cache.partition) {

        cacheOptions.partition = 'hapi-cache';
    }

    this._cache = new Catbox.Client(cacheOptions);   // Common cache (defaults to memory-based)
    this._cacheSegments = {};
};


internals.Pack.prototype.server = function (arg1, arg2, arg3) {

    [arg1, arg2, arg3].forEach(function (arg) {    // Server arguments can appear in any order

        if (typeof arg === 'object') {
            Utils.assert(!arg.cache, 'Cannot configure server cache in a pack member');
        }
    });

    this._server(new Server(arg1, arg2, arg3, this));
};


internals.Pack.prototype._server = function (server) {

    var self = this;

    var serverLabels = [].concat(server.settings.labels || []);
    serverLabels = Utils.unique(serverLabels);

    // Add server

    var id = this._servers.length;
    this._byId[id] = server;
    this._servers.push(server);

    // Add to labels

    serverLabels.forEach(function (label) {

        self._byLabel[label] = self._byLabel[label] || [];
        self._byLabel[label].push(id);
    });

    // Subscribe to events

    ['log', 'request', 'response', 'tail', 'internalError'].forEach(function (event) {

        server.on(event, function (request, data, tags) {

            self.events.emit(event, request, data, tags);
        });
    });
};


internals.Pack.prototype.log = function (tags, data, timestamp) {

    tags = (Array.isArray(tags) ? tags : [tags]);
    var now = (timestamp ? (timestamp instanceof Date ? timestamp.getTime() : timestamp) : Date.now());

    var event = {
        timestamp: now,
        tags: tags,
        data: data
    };

    this.events.emit('log', event, Utils.mapToObject(event.tags));
};


internals.Pack.prototype.register = function (plugin/*, [options], callback */) {

    // Validate arguments

    var options = (arguments.length === 3 ? arguments[1] : null);
    var callback = (arguments.length === 3 ? arguments[2] : arguments[1]);
    var permissions = internals.defaultPermissions;

    if (Array.isArray(options)) {
        permissions = Utils.applyToDefaults(permissions, options[0] || {});
        options = options[1] || null;
    }

    this._register(plugin, permissions, options, callback);
};


internals.Pack.prototype._register = function (plugin, permissions, options, callback, _dependencies) {

    var self = this;

    // Validate arguments

    Utils.assert(plugin, 'Missing plugin');
    Utils.assert(callback, 'Missing callback');
    Utils.assert(!this._env[plugin.name], 'Plugin already registered:', plugin.name);
    Utils.assert(plugin.name, 'Plugin missing name');
    Utils.assert(plugin.name !== '?', 'Plugin name cannot be \'?\'');
    Utils.assert(plugin.version, 'Plugin missing version');
    Utils.assert(plugin.register && typeof plugin.register === 'function', 'Plugin missing register() method');

    var dependencies = _dependencies || {};

    // Setup environment

    var env = {
        name: plugin.name,
        path: plugin.path,
        context: null
    };

    this._env[plugin.name] = env;

    // Add plugin to servers lists

    this.list[plugin.name] = plugin;

    // Setup pack interface

    var step = function (labels, subset) {

        var selection = self._select(labels, subset);

        var methods = {
            length: selection.servers.length,
            select: function (/* labels */) {

                var labels = Utils.flatten(Array.prototype.slice.call(arguments));
                return step(labels, selection.index);
            },

            api: function (/* key, value */) {

                var key = (arguments.length === 2 ? arguments[0] : null);
                var value = (arguments.length === 2 ? arguments[1] : arguments[0]);

                selection.servers.forEach(function (server) {

                    server.plugins[plugin.name] = server.plugins[plugin.name] || {};
                    if (key) {
                        server.plugins[plugin.name][key] = value;
                    }
                    else {
                        Utils.merge(server.plugins[plugin.name], value);
                    }
                });
            }
        };

        if (permissions.route) {
            methods.route = function (options) {

                self._applySync(selection.servers, Server.prototype._route, [options, env]);
            };
        }

        if (permissions.state) {
            methods.state = function () {

                self._applySync(selection.servers, Server.prototype.state, arguments);
            };
        }

        if (permissions.auth) {
            methods.auth = function () {

                self._applySync(selection.servers, Server.prototype.auth, arguments);
            };
        }

        if (permissions.ext) {
            methods.ext = function () {

                self._applySync(selection.servers, Server.prototype._ext, [arguments[0], arguments[1], arguments[2], env]);
            };
        }

        return methods;
    };

    // Setup root pack object

    var root = step();

    root.version = Utils.version();
    root.hapi = self.hapi;
    root.app = self.app;
    root.path = plugin.path;

    root.log = function (tags, data, timestamp) {

        self.log(tags, data, timestamp);
    };

    root.dependency = function (deps) {

        dependencies[plugin.name] = dependencies[plugin.name] || [];
        deps = [].concat(deps);
        deps.forEach(function (dep) {

            if (!self._env[dep]) {
                dependencies[plugin.name].push(dep);
            }
        });
    };

    root.loader = function (requireFunc) {

        Utils.assert(!requireFunc || typeof requireFunc === 'function', 'Argument must be null or valid function');
        root._requireFunc = requireFunc;
    };

    root.context = function (context) {

        env.context = context;
    };

    if (permissions.events) {
        root.events = self.events;
    }

    if (permissions.views) {
        root.views = function (options) {

            Utils.assert(!env.views, 'Cannot set plugin views manager more than once');
            options.basePath = options.basePath || plugin.path;
            env.views = new Views(options);
        };
    }

    if (permissions.helper) {
        root.helper = function (name, method, options) {

            return self._helper(name, method, options);
        };

        root.helpers = self._helpers;
    }

    if (permissions.cache) {
        root.cache = function (options) {

            return self._provisionCache(options, 'plugin', plugin.name, options.segment);
        };
    }

    if (permissions.require) {
        root.require = function (name/*, [options], requireCallback*/) {

            var options = (arguments.length === 3 ? arguments[1] : null);
            var requireCallback = (arguments.length === 3 ? arguments[2] : arguments[1]);

            Utils.assert(Array.isArray(options) === false, 'Cannot override root permissions');

            self._require(name, permissions, options, requireCallback, root._requireFunc);
        };
    }

    // Register

    plugin.register.call(null, root, options || {}, function (err) {

        if (!_dependencies &&
            dependencies[plugin.name]) {

            Utils.assert(!dependencies[plugin.name].length, 'Plugin', plugin.name, 'missing dependencies:', dependencies[plugin.name].join(', '));
        }

        callback(err);
    });
};


internals.Pack.prototype._select = function (labels, subset) {

    var self = this;

    Utils.assert(!labels || typeof labels === 'string' || Array.isArray(labels), 'Bad labels object type (string or array required)');

    var ids = [];
    if (labels) {
        [].concat(labels).forEach(function (label) {

            ids = ids.concat(self._byLabel[label] || []);
        });

        ids = Utils.unique(ids);
    }
    else {
        ids = Object.keys(this._byId);
    }

    var result = {
        servers: [],
        index: {}
    };

    ids.forEach(function (id) {

        if (subset &&
            !subset[id]) {

            return;
        }

        var server = self._byId[id];
        if (server) {
            result.servers.push(server);
            result.index[id] = true;
        }
    });

    return result;
};


/*
    name:
        'plugin' - module in main process node_module directory
        './plugin' - relative path to file where require is called
        '/plugin' - absolute path
        { 'plugin': { plugin-options } } - object where keys are loaded as module names (above) and values are plugin options
        [ 'plugin' ] - array of plugin names, without plugin options
*/

internals.Pack.prototype.require = function (name/*, [options], callback*/) {

    var options = (arguments.length === 3 ? arguments[1] : null);
    var callback = (arguments.length === 3 ? arguments[2] : arguments[1]);
    var permissions = internals.defaultPermissions;

    if (Array.isArray(options)) {
        permissions = Utils.applyToDefaults(permissions, options[0] || {});
        options = options[1] || null;
    }

    this._require(name, permissions, options, callback);
};


internals.Pack.prototype._require = function (name, permissions, options, callback, requireFunc) {

    var self = this;

    Utils.assert(name && (typeof name === 'string' || typeof name === 'object'), 'Invalid plugin name(s) object: must be string, object, or array');
    Utils.assert(!options || typeof name === 'string', 'Cannot provide options in a multi-plugin operation');

    requireFunc = requireFunc || require;

    var callerPath = internals.getSourceFilePath();         // Must be called outside any other function to keep call stack size identical

    var parse = function () {

        var registrations = [];

        if (typeof name === 'string') {
            registrations.push({ name: name, options: options, permissions: permissions });
        }
        else if (Array.isArray(name)) {
            name.forEach(function (item) {

                registrations.push({ name: item, options: null, permissions: permissions });
            });
        }
        else {
            Object.keys(name).forEach(function (item) {

                var reg = {
                    name: item,
                    options: name[item],
                    permissions: permissions
                };

                if (Array.isArray(reg.options)) {
                    reg.permissions = Utils.applyToDefaults(reg.permissions, reg.options[0] || {});
                    reg.options = reg.options[1] || null;
                }

                registrations.push(reg);
            });
        }

        var dependencies = {};
        Async.forEachSeries(registrations, function (item, next) {

            load(item, dependencies, next);
        },
        function (err) {

            Object.keys(dependencies).forEach(function (deps) {

                dependencies[deps].forEach(function (dep) {

                    Utils.assert(self._env[dep], 'Plugin', deps, 'missing dependencies:', dep);
                });
            });

            return callback(err);
        });
    };

    var load = function (item, dependencies, next) {

        var itemName = item.name;
        if (itemName[0] === '.') {
            itemName = Path.join(callerPath, itemName);
        }
        else if (itemName[0] !== '/' &&
                 self._settings.requirePath) {

            itemName = Path.join(self._settings.requirePath, itemName);
        }

        var packageFile = Path.join(itemName, 'package.json');

        var mod = requireFunc(itemName);                                                        // Will throw if require fails
        var pkg = requireFunc(packageFile);

        var plugin = {
            name: pkg.name,
            version: pkg.version,
            register: mod.register,
            path: internals.packagePath(pkg.name, packageFile)
        };

        self._register(plugin, item.permissions, item.options, next, dependencies);
    };

    parse();
};


internals.getSourceFilePath = function () {

    var stack = Utils.callStack();
    var callerFile = '';

    for (var i = 0, il = stack.length; i < il; ++i) {
        var stackLine = stack[i];
        if (stackLine[3].lastIndexOf('.require') === stackLine[3].length - 8) {             // The file that calls require is next
            callerFile = stack[i + 1][0];
            break;
        }
    }

    return Path.dirname(callerFile);
};


internals.packagePath = function (name, packageFile) {

    var path = null;

    var keys = Object.keys(require.cache);
    for (var i = 0, il = keys.length; i < il; ++i) {
        var key = keys[i];
        if (key.indexOf(packageFile) === key.length - packageFile.length) {
            var record = require.cache[key];
            if (record.exports &&
                record.exports.name === name) {

                path = Path.dirname(key);
                break;
            }
        }
    }

    return path;
};


internals.Pack.prototype.allow = function (permissions) {

    var self = this;

    Utils.assert(permissions && typeof permissions === 'object', 'Invalid permission object');

    var rights = Utils.applyToDefaults(internals.defaultPermissions, permissions);

    var scoped = {
        register: function (name, options, callback) {

            var pluginPermissions = rights;
            if (Array.isArray(options)) {
                pluginPermissions = Utils.applyToDefaults(pluginPermissions, options[0] || {});
                options = options[1] || null;
            }

            self._register(name, pluginPermissions, callback ? options : null, callback || options);
        },
        require: function (name, options, callback) {

            var pluginPermissions = rights;
            if (Array.isArray(options)) {
                pluginPermissions = Utils.applyToDefaults(pluginPermissions, options[0] || {});
                options = options[1] || null;
            }

            self._require(name, pluginPermissions, callback ? options : null, callback || options);
        }
    };

    return scoped;
};


internals.Pack.prototype.start = function (callback) {

    var self = this;

    this._apply(this._servers, Server.prototype._start, null, function () {

        self._cache.start(function (err) {

            self.events.emit('start');

            if (callback) {
                callback(err);
            }
        });
    });
};


internals.Pack.prototype.stop = function (options, callback) {

    var self = this;

    if (typeof options === 'function') {
        callback = arguments[0];
        options = {};
    }

    this._apply(this._servers, Server.prototype._stop, [options], function () {

        self.events.emit('stop');

        if (callback) {
            callback();
        }
    });
};


internals.Pack.prototype._apply = function (servers, func, args, callback) {

    Async.forEachSeries(servers, function (server, next) {

        func.apply(server, (args || []).concat([next]));
    },
    function (err) {

        return callback(err);
    });
};


internals.Pack.prototype._applySync = function (servers, func, args) {

    for (var i = 0, il = servers.length; i < il; ++i) {
        func.apply(servers[i], args);
    }
};


internals.Pack.prototype._provisionCache = function (options, type, name, segment) {

    Utils.assert(options, 'Invalid cache policy options');
    Utils.assert(name, 'Invalid cache policy name');
    Utils.assert(['helper', 'route', 'plugin', 'server'].indexOf(type) !== -1, 'Unknown cache policy type:', type);

    if (type === 'helper') {
        Utils.assert(!segment || segment.indexOf('##') === 0, 'Helper cache segment must start with \'##\'');
        segment = segment || '#' + name;
    }
    else if (type === 'route') {
        Utils.assert(!segment || segment.indexOf('//') === 0, 'Route cache segment must start with \'//\'');
        segment = segment || name;      // name (path) already includes '/'
    }
    else if (type === 'plugin') {
        Utils.assert(!segment || segment.indexOf('!!') === 0, 'Plugin cache segment must start with \'!!\'');
        segment = segment || '!' + name;
    }
    else if (type === 'server') {
        segment = '|' + name;
    }

    Utils.assert(!this._cacheSegments[segment], 'Cannot provision the same cache segment more than once');
    this._cacheSegments[segment] = true;

    var policy = new Catbox.Policy(options, this._cache, segment);
    return policy;
};


internals.Pack.prototype._helper = function (name, method, options) {

    var self = this;

    Utils.assert(typeof method === 'function', 'method must be a function');
    Utils.assert(typeof name === 'string', 'name must be a string');
    Utils.assert(name.match(/^\w+$/), 'Invalid name:', name);
    Utils.assert(!this._helpers[name], 'Helper function name already exists');
    Utils.assert(!options || typeof options === 'object', 'options must be an object');
    Utils.assert(!options || !options.generateKey || typeof options.generateKey === 'function', 'options.key must be a function');

    var settings = Utils.clone(options || {});
    settings.generateKey = settings.generateKey || internals.generateKey;

    // Create helper

    var cache = null;
    if (settings.cache) {
        Utils.assert(!settings.cache.mode, 'Cache mode not allowed in helper configuration (always server side)');
        cache = this._provisionCache(settings.cache, 'helper', name, settings.cache.segment);
    }

    var helper = function (/* arguments, next */) {

        // Prepare arguments

        var args = arguments;
        var lastArgPos = args.length - 1;
        var helperNext = args[lastArgPos];

        // Wrap method for Cache.Stale interface 'function (next) { next(err, value); }'

        var generateFunc = function (next) {

            args[lastArgPos] = function (result) {

                if (result instanceof Error) {
                    return next(result);
                }

                return next(null, result);
            };

            method.apply(null, args);
        };

        if (!cache) {
            return generateFunc(function (err, result) {

                helperNext(err || result);
            });
        }

        var key = settings.generateKey.apply(null, args);
        if (key === null) {                             // Value can be ''
            self.log(['hapi', 'helper', 'key', 'error'], { name: name, args: args });
        }

        cache.getOrGenerate(key, generateFunc, function (err, value, cached, report) {

            return helperNext(err || value);
        });
    };

    if (cache) {
        helper.cache = {
            drop: function (/* arguments, callback */) {

                var dropCallback = arguments[arguments.length - 1];

                var key = settings.generateKey.apply(null, arguments);
                if (key === null) {                             // Value can be ''
                    return Utils.nextTick(dropCallback)(Boom.internal('Invalid helper key'));
                }

                return cache.drop(key, dropCallback);
            }
        };
    }

    this._helpers[name] = helper;
};


internals.generateKey = function () {

    var key = '';
    for (var i = 0, il = arguments.length - 1; i < il; ++i) {        // 'arguments.length - 1' to skip 'next'
        var arg = arguments[i];
        if (typeof arg !== 'string' &&
            typeof arg !== 'number' &&
            typeof arg !== 'boolean') {

            return null;
        }

        key += (i > 0 ? ':' : '') + encodeURIComponent(arg);
    }

    return key;
};<|MERGE_RESOLUTION|>--- conflicted
+++ resolved
@@ -2,11 +2,8 @@
 
 var Path = require('path');
 var Events = require('events');
-<<<<<<< HEAD
-=======
 var Async = require('async');
 var Boom = require('boom');
->>>>>>> ca6c485d
 var Catbox = require('catbox');
 var Async = require('./async');
 var Server = require('./server');
