--- conflicted
+++ resolved
@@ -67,11 +67,7 @@
         request: Joi.array().allow(false)
     }).allow(false),
     files: Joi.object({
-<<<<<<< HEAD
-        relativeTo: Joi.string().regex(/^([a-zA-Z]:|[\/\.])/).required(),
-=======
         relativeTo: Joi.string().regex(/^([\/\.])|([A-Za-z]:\\)|(\\\\)/).required(),
->>>>>>> 83b4cde7
         etagsCacheMaxSize: Joi.number().min(0)
     }).allow(false, true),
     json: Joi.object({
