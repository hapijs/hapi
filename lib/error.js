--- conflicted
+++ resolved
@@ -8,170 +8,4 @@
 var internals = {};
 
 
-<<<<<<< HEAD
-exports = module.exports = internals.Error = function (code, message) {
-
-    var self = this;
-
-    Utils.assert(this.constructor === internals.Error, 'Error must be instantiated using new');
-    Utils.assert(code instanceof Error || (!isNaN(parseFloat(code)) && isFinite(code) && code >= 400), 'code must be an Error or a number (400+)');
-
-    Error.call(this);
-
-    if (code instanceof Error) {
-        for (var d in code) {
-            if (code.hasOwnProperty(d)) {
-                this[d] = code[d];
-            }
-        }
-
-        this.code = this.code || 500;
-        this.name = code.name;
-        this.message = code.message || message;
-        if (code.message && message) {
-            this.info = message;
-        }
-
-        this.toResponse = code.toResponse;          // Required if toRepsonse is a prototype function
-    }
-    else {
-        this.code = code;
-        this.message = message;
-    }
-
-    // Response format
-
-    if (!this.toResponse ||
-        typeof this.toResponse !== 'function') {
-
-        this.toResponse = internals.toResponse;
-    }
-
-    return this;
-};
-
-NodeUtil.inherits(internals.Error, Error);
-
-
-internals.toResponse = function () {
-
-    // { code, payload, type, headers }
-
-    var response = {
-        code: this.code,
-        payload: {
-            error: Http.STATUS_CODES[this.code] || 'Unknown',
-            code: this.code,
-            message: this.message
-        }
-    };
-
-    for (var d in this) {
-        if (['error', 'code', 'message'].indexOf(d) === -1 &&
-            this.hasOwnProperty(d) &&
-            typeof this[d] !== 'function') {
-
-            response.payload[d] = this[d];
-        }
-    }
-
-    return response;
-};
-
-
-// Utilities
-
-internals.Error.badRequest = function (message) {
-
-    return new internals.Error(400, message);
-};
-
-
-internals.Error.unauthorized = function (message, scheme) {
-
-    var err = new internals.Error(401, message);
-
-    if (scheme) {
-        var headers = { 'WWW-Authenticate': scheme };
-
-        err.toResponse = function () {
-
-            var response = internals.toResponse.call(this);
-            response.headers = headers;
-            return response;
-        };
-    }
-
-    return err;
-};
-
-
-internals.Error.forbidden = function (message) {
-
-    return new internals.Error(403, message);
-};
-
-
-internals.Error.notFound = function (message) {
-
-    return new internals.Error(404, message);
-};
-
-
-internals.Error.clientTimeout = function (message) {
-
-    return new internals.Error(408, message);
-};
-
-
-internals.Error.serverTimeout = function (message) {
-
-    return new internals.Error(503, message);
-};
-
-
-internals.Error.internal = function (message, data) {
-
-    var err = new internals.Error(500, message);
-    err.trace = Utils.displayStack(1);
-    err.data = data;
-
-    err.toResponse = function () {
-
-        var response = internals.toResponse.call(this);
-        response.payload.message = 'An internal server error occurred';                 // Hide actual error from user
-        return response;
-    };
-
-    return err;
-};
-
-
-internals.Error.passThrough = function (code, payload, contentType, headers) {
-
-    var err = new internals.Error(500, 'Pass-through');                     // 500 code is only used internally and is not exposed when sent
-
-    err.passThrough = {
-        code: code,
-        payload: payload,
-        type: contentType
-    };
-
-    err.toResponse = function () {
-
-        var response = {
-            code: code,
-            payload: payload,
-            type: contentType,
-            headers: headers
-        };
-
-        return response;
-    };
-
-    return err;
-};
-
-=======
-exports = module.exports = Boom;
->>>>>>> 1a218fbe
+exports = module.exports = Boom;