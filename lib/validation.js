--- conflicted
+++ resolved
@@ -56,28 +56,17 @@
     for (var i in elementKeys) {
         if (elementKeys.hasOwnProperty(i)) {
             var key = elementKeys[i];
-<<<<<<< HEAD
-            var validators = config[key]._validators;
+            var validators = config[key].__validators;
             for (var j in validators) {
                 if (validators.hasOwnProperty(j)) {
-                    var validatorName = config[key]._checks[j];
-=======
-            var validators = config[configKey][key].__validators;
-            for (var j in validators) {
-                if (validators.hasOwnProperty(j)) {
-                    var validatorName = config[configKey][key].__checks[j];
->>>>>>> 27bfcd49
+                    var validatorName = config[key].__checks[j];
 
                     if (validatorName in Types.mutatorMethods) {
                         finalizeFns.push(j);
                         continue;
                     }
 
-<<<<<<< HEAD
-                    var result = exports.param(key, config[key].type, request, validators[j], elementKey);
-=======
-                    var result = Types.validate(key, config[configKey][key].type, request, validators[j], elementKey);
->>>>>>> 27bfcd49
+                    var result = Types.validate(key, config[key].type, request, validators[j], elementKey);
                     if (result === false) {
                         isInvalid = true;
                         errorMsg = key + ' = ' + request[elementKey][key];
@@ -89,11 +78,7 @@
             }
 
             for (var l in finalizeFns) {
-<<<<<<< HEAD
-                var result = exports.param(key, config[key].type, request, validators[j], elementKey);
-=======
-                var result = Types.validate(key, config[configKey][key].type, request, validators[j], elementKey);
->>>>>>> 27bfcd49
+                var result = Types.validate(key, config[key].type, request, validators[j], elementKey);
                 if (result === false) {
                     isInvalid = true;
                     errorMsg = 'error on renaming ' + key + ' = ' + request[elementKey][key];
