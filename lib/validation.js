--- conflicted
+++ resolved
@@ -7,11 +7,8 @@
 
 var Email = require('./email');
 var Err = require('./error');
-<<<<<<< HEAD
 var Types = require('./types');
-=======
 var Utils = require('./utils');
->>>>>>> 262aa946
 
 
 // Declare internals
@@ -21,7 +18,7 @@
 
 // Validate individual param
 
-exports.validateQueryParam = function(key, type, req, validator) {
+exports.param = function(key, type, req, validator) {
 
     var value = req.hapi.query[key];
 
@@ -39,8 +36,7 @@
 
 // Validate query
 
-<<<<<<< HEAD
-exports.validateQuery = function(req, parameters, callback) {
+exports.query = function(req, parameters, callback) {
 
     var params = Object.keys(parameters);
     var isInvalid = false;
@@ -61,7 +57,7 @@
                 continue;
             }
             
-            var result = this.validateQueryParam(key, parameters[key].type, req, validators[j]);
+            var result = this.param(key, parameters[key].type, req, validators[j]);
             if (result === false) {
 
                 isInvalid = true;
@@ -72,7 +68,7 @@
         
         for(var l in finalizeFns) {
 
-            var result = this.validateQueryParam(key, parameters[key].type, req, validators[j]);
+            var result = this.param(key, parameters[key].type, req, validators[j]);
             if (result === false) {
 
                 isInvalid = true;
@@ -93,9 +89,6 @@
 }
 
 exports.validateQueryOld = function (req, parameters, callback) {
-=======
-exports.validateQuery = function (request, config, next) {
->>>>>>> 262aa946
 
     var parameters = Utils.map(config.query);
     if (parameters === null) {
@@ -127,7 +120,7 @@
 
 // Validate payload schema
 
-exports.validateData = function (request, config, next) {
+exports.payload = function (request, config, next) {
 
     var definition = config.schema;
     if (definition === null) {
