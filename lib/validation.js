/*
* Copyright (c) 2012 Walmart. All rights reserved. Copyrights licensed under the New BSD License.
* See LICENSE file included with this code project for license terms.
*/

// Load modules

var Email = require('./email');
var Err = require('./error');
var Types = require('./types');
var Utils = require('./utils');


// Declare internals

var internals = {};


// Validate individual param

exports.param = function (key, type, req, validator) {

    var value = req.query[key];

    // Convert value from String if necessary
    var Type = Types[type];
    var converter = Type().convert || null;
    if (typeof converter !== "undefined" && converter !== null) {

        value = converter(value);
    }

    var result = validator(value, req.query, key);
    return result;
}

// Validate query

exports.query = function (request, config, next) {

<<<<<<< HEAD
    var params = Object.keys(config.query);
    // var params = Object.keys(request.query)
    var submitted = Utils.clone(request.query);
    var isInvalid = false;
    var invalidParam = null;
    var finalizeFns = [];
    var completed = {};
    
    for(var i in params) {

        var key = params[i];
        var validators = config.query[key]._validators;
        for(var j in validators) {
=======
    var params = Object.keys(config.query || {});
    var isInvalid = false;
    var invalidParam = null;
    var finalizeFns = [];

    for (var i in params) {

        var key = params[i];
        var validators = config.query[key]._validators;

        for (var j in validators) {
>>>>>>> 3c44f349

            var validatorName = config.query[key]._checks[j];
            if (validatorName in Types.mutatorMethods) {

                finalizeFns.push(j);
                continue;
            }

            var result = exports.param(key, config.query[key].type, request, validators[j]);
            if (result === false) {

                isInvalid = true;
                invalidParam = key + " = " + request.query[key];
                break;
            }
            delete submitted[key];
        }

        for (var l in finalizeFns) {

            var result = exports.param(key, config.query[key].type, request, validators[j]);
            if (result === false) {

                isInvalid = true;
                invalidParam = key + " = " + request.query[key];
                break;
            }
        }
    }
<<<<<<< HEAD
    
    // Handle inputs that haven't been defined in query config
    var processed = Object.keys(submitted);
    if (processed.length > 0) {

        isInvalid = true;
        var plural = "";
        var verb = "is"
        if (processed.length > 1) {
            
            plural = "s";
            verb = "are";
        }
        var plural = (processed.length > 1 ? "s" : "");
        invalidParam = "the parameter" + plural + " (" + processed + ") " + verb + " not allowed";
    }
    
=======

>>>>>>> 3c44f349
    if (isInvalid) {

        return next(Err.badRequest('Invalid parameter: ' + invalidParam))
    }
    else {

        return next();
    }
}


// Validate payload schema

exports.payload = function (request, config, next) {

    var definition = config.schema;
    if (definition === null) {

        return next();
    }

    var isInvalid = false;
    var err = '';

    // Check required variables

    for (var i in definition) {

        if (definition.hasOwnProperty(i)) {

            if (definition[i].required === true) {

                if (request.payload[i] === undefined) {

                    err = 'missing required parameter';
                    isInvalid = true;
                    break;
                }
            }
        }
    }

    if (isInvalid === false) {

        // Check each incoming variable

        for (var i in request.payload) {

            if (request.payload.hasOwnProperty(i)) {

                // Lookup variable definition

                if (definition[i] === undefined) {

                    err = 'unknown parameter';
                    isInvalid = true;
                    break;
                }

                // Check if update allowed

                if (definition[i].set === false) {

                    err = 'forbidden parameter';
                    isInvalid = true;
                    break;
                }

                // Check for array type

                if (definition[i].array === true) {

                    // If variable is an array

                    if (request.payload[i] instanceof Array) {

                        // Check for empty array

                        if (request.payload[i].length === 0 &&
                            definition[i].empty !== true) {

                            err = 'empty array not allowed';
                            isInvalid = true;
                            break;
                        }

                        // For each array element, check type

                        for (var a = 0, al = request.payload[i].length; a < al; ++a) {

                            var message = internals.checkValue(request.payload[i][a], definition[i], false);
                            if (message) {

                                err = 'invalid array value - ' + message;
                                isInvalid = true;
                                break;
                            }
                        }

                        // Double break

                        if (isInvalid === true) {

                            break;
                        }
                    }
                    else {

                        err = 'array value required';
                        isInvalid = true;
                        break;
                    }
                }
                else {

                    if (definition[i].type !== 'any') {

                        var result = internals.checkValue(request.payload[i], definition[i], definition[i].empty);
                        if (result) {

                            err = result;
                            isInvalid = true;
                            break;
                        }
                    }
                }
            }
        }
    }

    if (isInvalid) {

        return next(Err.badRequest('\'' + i + '\': ' + err));
    }

    return next();
};


internals.checkValue = function (value, definition, isEmptyAllowed) {

    // Check for empty value

    if (value === null ||
        (typeof value === 'number' && isNaN(value)) ||
        (typeof value === 'string' && value === '')) {

        if (isEmptyAllowed !== true) {

            return 'empty value not allowed';
        }
        else {

            return '';
        }
    }

    // Check types

    var isValid = false;

    switch (definition.type) {

        case 'string': isValid = (typeof value === 'string'); break;
        case 'id': isValid = (typeof value === 'string'); break;
        case 'number': isValid = (typeof value === 'number'); break;
        case 'enum': isValid = (typeof value === 'string' && definition.values && definition.values[value] > 0); break;
        case 'object': isValid = (typeof value === 'object'); break;
        case 'email': isValid = Email.checkAddress(value); break;
        case 'date':

            if (typeof value !== 'string') {

                return 'value must be a string';
            }

            var dateRegex = /^([12]\d\d\d)-([01]\d)-([0123]\d)$/;
            var date = dateRegex.exec(value);

            if (date === null || date.length !== 4) {

                return 'invalid date string format';
            }

            var year = parseInt(date[1], 10);
            var month = parseInt(date[2], 10);
            var day = parseInt(date[3], 10);

            if (year < 1970 || year > 3000) {

                return 'invalid year: ' + date[1];
            }

            if (month < 1 || month > 12) {

                return 'invalid month: ' + date[2];
            }

            if (day < 1 || day > 31) {

                return 'invalid day: ' + date[3];
            }

            isValid = true;
            break;

        case 'time':

            if (typeof value !== 'string') {

                return 'value must be a string';
            }

            var timeRegex = /^([012]\d):([012345]\d):([012345]\d)$/;
            var time = timeRegex.exec(value);

            if (time === null || time.length !== 4) {

                return 'invalid time string format';
            }

            var hour = parseInt(time[1], 10);
            var minute = parseInt(time[2], 10);
            var second = parseInt(time[3], 10);

            if (hour < 0 || hour > 23) {

                return 'invalid hour';
            }

            if (minute < 0 || minute > 59) {

                return 'invalid minute';
            }

            if (second < 0 || second > 59) {

                return 'invalid second';
            }

            isValid = true;
            break;
    }

    return (isValid ? '' : 'bad value type, ' + definition.type + ' expected');
};
<|MERGE_RESOLUTION|>--- conflicted
+++ resolved
@@ -38,9 +38,7 @@
 
 exports.query = function (request, config, next) {
 
-<<<<<<< HEAD
-    var params = Object.keys(config.query);
-    // var params = Object.keys(request.query)
+    var params = Object.keys(config.query || {});
     var submitted = Utils.clone(request.query);
     var isInvalid = false;
     var invalidParam = null;
@@ -52,19 +50,6 @@
         var key = params[i];
         var validators = config.query[key]._validators;
         for(var j in validators) {
-=======
-    var params = Object.keys(config.query || {});
-    var isInvalid = false;
-    var invalidParam = null;
-    var finalizeFns = [];
-
-    for (var i in params) {
-
-        var key = params[i];
-        var validators = config.query[key]._validators;
-
-        for (var j in validators) {
->>>>>>> 3c44f349
 
             var validatorName = config.query[key]._checks[j];
             if (validatorName in Types.mutatorMethods) {
@@ -94,7 +79,6 @@
             }
         }
     }
-<<<<<<< HEAD
     
     // Handle inputs that haven't been defined in query config
     var processed = Object.keys(submitted);
@@ -112,9 +96,6 @@
         invalidParam = "the parameter" + plural + " (" + processed + ") " + verb + " not allowed";
     }
     
-=======
-
->>>>>>> 3c44f349
     if (isInvalid) {
 
         return next(Err.badRequest('Invalid parameter: ' + invalidParam))
