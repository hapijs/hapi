--- conflicted
+++ resolved
@@ -1,8 +1,4 @@
-<<<<<<< HEAD
 # 8.0.x API Reference
-=======
-# 7.5.x API Reference
->>>>>>> 8af6338e
 
 - [`Hapi.Connection`](#hapiserver)
     - [`new Server([host], [port], [options])`](#new-serverhost-port-options)
