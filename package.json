--- conflicted
+++ resolved
@@ -2,11 +2,7 @@
   "name": "hapi",
   "description": "HTTP Server framework",
   "homepage": "http://hapijs.com",
-<<<<<<< HEAD
   "version": "7.0.0",
-=======
-  "version": "6.12.0",
->>>>>>> ee408e83
   "repository": {
     "type": "git",
     "url": "git://github.com/hapijs/hapi"
