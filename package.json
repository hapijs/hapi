{
  "name": "hapi",
  "description": "HTTP API Server framework",
  "version": "0.5.1",
  "author": "Eran Hammer-Lahav <eran@hueniverse.com>",
  "repository": "git://github.com/walmartlabs/hapi",
  "main": "index",
  "keywords": [
    "http",
    "mac",
    "authentication",
    "oauth",
    "api",
    "director"
  ],
  "engines": {
    "node": ">=0.6.0"
  },
  "dependencies": {
    "async": "0.1.18",
    "director": "1.0.x",
    "mac": "0.x.x",
    "validator": "0.x.x",
    "emailjs": "0.x.x",
    "request": "2.9.x"
  },
  "devDependencies": {
<<<<<<< HEAD
    "jscoverage": "0.1.0",
    "mocha": "1.x.x",
    "request": "2.9.100",
    "should": "0.x.x"
=======
    "mocha": "1.x.x",
    "should": "1.x.x",
    "sinon": "1.3.4"
>>>>>>> c5048f62
  },
  "scripts": {
    "test": "make test && make unit"
  }
}<|MERGE_RESOLUTION|>--- conflicted
+++ resolved
@@ -25,16 +25,9 @@
     "request": "2.9.x"
   },
   "devDependencies": {
-<<<<<<< HEAD
-    "jscoverage": "0.1.0",
-    "mocha": "1.x.x",
-    "request": "2.9.100",
-    "should": "0.x.x"
-=======
     "mocha": "1.x.x",
     "should": "1.x.x",
     "sinon": "1.3.4"
->>>>>>> c5048f62
   },
   "scripts": {
     "test": "make test && make unit"
