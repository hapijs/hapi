--- conflicted
+++ resolved
@@ -43,13 +43,9 @@
     "mocha": "1.x.x",
     "chai": "1.x.x",
     "sinon": "1.x.x",
-<<<<<<< HEAD
-    "handlebars": "1.0.x",
+    "handlebars": ">= 1.0.8",
+    "jade": "~0.28.1",
     "blanket": "1.x.x"
-=======
-    "handlebars": ">= 1.0.8",
-    "jade": "~0.28.1"
->>>>>>> 10a10b1a
   },
   "scripts": {
     "test": "make test && make unit",
