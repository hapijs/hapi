{
  "name": "hapi",
  "description": "HTTP Server framework",
  "homepage": "http://hapijs.com",
  "version": "1.8.2",
  "author": "Eran Hammer <eran@hueniverse.com> (http://hueniverse.com)",
  "contributors": [
    {
      "name": "Van Nguyen",
      "email": "the.gol.effect@gmail.com"
    },
    {
      "name": "Wyatt Preul",
      "email": "wpreul@gmail.com"
    }
  ],
  "repository": {
    "type": "git",
    "url": "git://github.com/spumko/hapi"
  },
  "main": "index",
  "keywords": [
    "framework",
    "http",
    "api",
    "router"
  ],
  "engines": {
    "node": "0.10.x"
  },
  "dependencies": {
    "hoek": "0.9.x",
    "boom": "0.4.x",
    "joi": "0.3.x",
    "catbox": "0.6.x",
    "hawk": "1.x.x",
    "shot": "0.4.x",
    "cryptiles": "0.2.x",
    "iron": "0.3.x",
    "async": "0.2.x",
    "multiparty": "2.1.x",
    "mime": "1.2.x",
    "lru-cache": "2.3.x",
    "optimist": "0.6.x",
    "negotiator": "0.2.x",
<<<<<<< HEAD
    "semver": "1.1.x",
    "dtrace-provider": "0.2.x"
=======
    "semver": "2.0.x"
>>>>>>> 6db90408
  },
  "devDependencies": {
    "lab": "0.1.x",
    "request": "2.22.x",
    "handlebars": "1.0.x",
    "jade": "0.33.x",
    "hapi-plugin-test": "1.x.x"
  },
  "bin": {
    "hapi": "./bin/hapi"
  },
  "scripts": {
    "test": "make test-cov"
  },
  "licenses": [
    {
      "type": "BSD",
      "url": "http://github.com/spumko/hapi/raw/master/LICENSE"
    }
  ]
}<|MERGE_RESOLUTION|>--- conflicted
+++ resolved
@@ -43,12 +43,8 @@
     "lru-cache": "2.3.x",
     "optimist": "0.6.x",
     "negotiator": "0.2.x",
-<<<<<<< HEAD
-    "semver": "1.1.x",
+    "semver": "2.0.x",
     "dtrace-provider": "0.2.x"
-=======
-    "semver": "2.0.x"
->>>>>>> 6db90408
   },
   "devDependencies": {
     "lab": "0.1.x",
