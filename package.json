{
  "name": "@commercial/hapi",
  "description": "HTTP Server framework",
  "homepage": "https://hapijs.com",
<<<<<<< HEAD
  "version": "18.3.2",
=======
  "version": "18.4.0",
>>>>>>> ddd6245e
  "repository": "git://github.com/hapijs/hapi",
  "main": "lib/index.js",
  "keywords": [
    "framework",
    "http",
    "api",
    "web"
  ],
  "dependencies": {
    "@hapi/accept": "3.x.x",
    "@hapi/ammo": "3.x.x",
    "@hapi/boom": "7.x.x",
    "@hapi/bounce": "1.x.x",
    "@hapi/call": "5.x.x",
    "@hapi/catbox": "10.x.x",
    "@hapi/catbox-memory": "4.x.x",
    "@hapi/heavy": "6.x.x",
    "@hapi/hoek": "8.x.x",
    "@hapi/joi": "15.x.x",
    "@hapi/mimos": "4.x.x",
    "@hapi/podium": "3.x.x",
    "@hapi/shot": "4.x.x",
    "@hapi/somever": "2.x.x",
    "@hapi/statehood": "6.x.x",
    "@hapi/subtext": "6.x.x",
    "@hapi/teamwork": "3.x.x",
    "@hapi/topo": "3.x.x"
  },
  "devDependencies": {
    "@hapi/code": "6.x.x",
    "@hapi/inert": "5.x.x",
    "@hapi/joi-next-test": "npm:@hapi/joi@16.x.x",
    "@hapi/lab": "20.x.x",
    "@hapi/wreck": "15.x.x",
    "@hapi/vision": "5.x.x",
    "handlebars": "4.x.x"
  },
  "scripts": {
    "test": "lab -a @hapi/code -t 100 -L -m 5000",
    "test-tap": "lab -a @hapi/code -r tap -o tests.tap -m 5000",
    "test-cov-html": "lab -a @hapi/code -r html -o coverage.html -m 5000"
  },
  "license": "SEE LICENSE IN LICENSE.md"
}<|MERGE_RESOLUTION|>--- conflicted
+++ resolved
@@ -2,11 +2,7 @@
   "name": "@commercial/hapi",
   "description": "HTTP Server framework",
   "homepage": "https://hapijs.com",
-<<<<<<< HEAD
-  "version": "18.3.2",
-=======
   "version": "18.4.0",
->>>>>>> ddd6245e
   "repository": "git://github.com/hapijs/hapi",
   "main": "lib/index.js",
   "keywords": [
