--- conflicted
+++ resolved
@@ -51,19 +51,11 @@
     "@hapi/lab": "^25.3.2",
     "@hapi/vision": "^7.0.3",
     "@hapi/wreck": "^18.1.0",
-<<<<<<< HEAD
-    "@types/node": "^22.18.3",
+    "@types/node": "^22.19.0",
     "handlebars": "^4.7.8",
     "joi": "^17.13.3",
     "legacy-readable-stream": "npm:readable-stream@^1.1.14",
-    "typescript": "^4.9.5"
-=======
-    "@types/node": "^18.19.130",
-    "handlebars": "^4.7.8",
-    "joi": "^17.13.3",
-    "legacy-readable-stream": "npm:readable-stream@^1.0.34",
     "typescript": "^5.9.3"
->>>>>>> 303571b8
   },
   "scripts": {
     "test": "lab -a @hapi/code -t 100 -L -m 5000 -Y",
