--- conflicted
+++ resolved
@@ -32,16 +32,8 @@
     "request": "2.11.x",
     "redis": "0.8.x",
     "mongodb": "1.1.x",
-<<<<<<< HEAD
-    "multipart-parser": "0.x.x",
-    "lout": "0.x.x",
-    "hapi-helmet": "0.x.x",
-    "mime": "~1.2.7",
-    "catbox": "0.x.x"
-=======
     "formidable": "1.0.x",
     "mime": "1.2.x"
->>>>>>> b1db8416
   },
   "devDependencies": {
     "mocha": "1.x.x",
