{
  "name" : "hapi",
  "description" : "HTTP API Server framework",
  "version" : "0.3.0",
  "author" : "Eran Hammer-Lahav <eran@hueniverse.com>",
  "repository" : "git://github.com/walmartlabs/hapi",
  "main" : "index",
  "keywords": ["http", "mac", "authentication", "oauth", "api", "director"],
  "engines" : {"node" : ">=0.6.0"},
  "dependencies": {
<<<<<<< HEAD
    "async": "0.1.18",
    "express": "2.x.x",
    "qs": "0.4.x",
=======
    "director": "1.0.x",
>>>>>>> 5500021f
    "mac": "0.x.x",
    "validator": "0.x.x",
    "emailjs": "0.x.x"
  },
  "devDependencies": {
    "jscoverage": "0.1.0",
    "mocha": "0.x.x",
    "request": "2.9.100",
    "should": "0.x.x"
  },
  "scripts": {
    "test": "make test && make unit"
  }
}<|MERGE_RESOLUTION|>--- conflicted
+++ resolved
@@ -8,13 +8,8 @@
   "keywords": ["http", "mac", "authentication", "oauth", "api", "director"],
   "engines" : {"node" : ">=0.6.0"},
   "dependencies": {
-<<<<<<< HEAD
     "async": "0.1.18",
-    "express": "2.x.x",
-    "qs": "0.4.x",
-=======
     "director": "1.0.x",
->>>>>>> 5500021f
     "mac": "0.x.x",
     "validator": "0.x.x",
     "emailjs": "0.x.x"
