{
  "name": "hapi",
  "description": "HTTP Server framework",
  "homepage": "http://hapijs.com",
  "version": "0.15.0",
  "author": "Eran Hammer <eran@hueniverse.com> (http://hueniverse.com)",
  "contributors": [
    "Van Nguyen <the.gol.effect@gmail.com>",
    "Wyatt Preul <wpreul@gmail.com>"
  ],
  "repository": "git://github.com/walmartlabs/hapi",
  "main": "index",
  "keywords": [
    "framework",
    "http",
    "api",
    "router"
  ],
  "engines": {
    "node": "0.8.x"
  },
  "dependencies": {
    "hoek": "0.5.x",
    "boom": "0.3.x",
    "joi": "0.1.x",
    "good": "0.0.x",
    "hawk": "0.7.x",
    "shot": "0.0.x",
    "oz": "0.1.x",
    "async": "0.1.x",
    "request": "2.14.x",
    "formidable": "1.0.x",
    "mime": "1.2.x",
    "catbox": "0.1.x",
<<<<<<< HEAD
    "cryptiles": "0.0.x",
    "iron": "0.1.x",
    "semver": "1.1.0",
    "json-stringify-safe": "~3.0.0"
=======
    "cryptiles": "0.1.x",
    "iron": "0.2.x",
    "lru-cache": "2.2.x",
    "optimist": "0.3.x",
    "negotiator": "0.2.x"
>>>>>>> 07152982
  },
  "devDependencies": {
    "mocha": "1.x.x",
    "chai": "1.x.x",
    "sinon": "1.x.x",
    "handlebars": "1.0.x",
    "jade": "0.28.x",
    "blanket": "1.0.x",
    "travis-cov": "0.2.x",
    "complexity-report": "0.x.x",
    "furball": "0.0.x"
  },
  "bin": {
    "hapi": "./bin/hapi"
  },
  "scripts": {
    "test": "make test && make test-cov",
    "blanket": { "pattern": "//^((?!\/node_modules\/)(?!\/test\/helpers\/)(?!\/test\/unit\/)(?!\/test\/integration\/).)*$/ig", "onlyCwd": true, "data-cover-flags": { "branchTracking": true } },
    "travis-cov": { "threshold": 100 }
  },
  "licenses": [
    {
      "type": "BSD",
      "url": "http://github.com/walmartlabs/hapi/raw/master/LICENSE"
    }
  ]
}<|MERGE_RESOLUTION|>--- conflicted
+++ resolved
@@ -32,18 +32,12 @@
     "formidable": "1.0.x",
     "mime": "1.2.x",
     "catbox": "0.1.x",
-<<<<<<< HEAD
-    "cryptiles": "0.0.x",
-    "iron": "0.1.x",
-    "semver": "1.1.0",
-    "json-stringify-safe": "~3.0.0"
-=======
+    "json-stringify-safe": "~3.0.0",
     "cryptiles": "0.1.x",
     "iron": "0.2.x",
     "lru-cache": "2.2.x",
     "optimist": "0.3.x",
     "negotiator": "0.2.x"
->>>>>>> 07152982
   },
   "devDependencies": {
     "mocha": "1.x.x",
