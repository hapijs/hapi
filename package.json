--- conflicted
+++ resolved
@@ -40,15 +40,9 @@
     "semver": "2.3.x"
   },
   "devDependencies": {
-<<<<<<< HEAD
     "lab": "4.x.x",
-    "handlebars": "1.2.x",
-    "jade": "1.0.x",
-=======
-    "lab": "3.x.x",
     "handlebars": "1.x.x",
     "jade": "1.x.x",
->>>>>>> 8f121521
     "form-data": "0.1.x"
   },
   "bin": {
