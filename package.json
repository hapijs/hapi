--- conflicted
+++ resolved
@@ -2,11 +2,7 @@
   "name": "hapi",
   "description": "HTTP Server framework",
   "homepage": "http://hapijs.com",
-<<<<<<< HEAD
-  "version": "0.15.3",
-=======
   "version": "0.16.0",
->>>>>>> 639df751
   "author": "Eran Hammer <eran@hueniverse.com> (http://hueniverse.com)",
   "contributors": [
     "Van Nguyen <the.gol.effect@gmail.com>",
