--- conflicted
+++ resolved
@@ -27,26 +27,18 @@
     "items": "1.x.x",
     "joi": "^4.4.x",
     "kilt": "^1.1.x",
-<<<<<<< HEAD
-=======
     "wreck": "5.x.x",
     "shot": "1.x.x",
     "statehood": "^1.2.x",
     "topo": "1.x.x",
     "qs": "2.x.x",
 
->>>>>>> 9a1ce2e6
     "lru-cache": "2.5.x",
     "mime-db": "^1.x.x",
     "multiparty": "3.2.x",
     "negotiator": "0.4.x",
     "optimist": "0.6.x",
-    "qs": "2.x.x",
-    "semver": "2.3.x",
-    "shot": "1.x.x",
-    "statehood": "1.x.x",
-    "topo": "1.x.x",
-    "wreck": "3.x.x"
+    "semver": "2.3.x"
   },
   "devDependencies": {
     "lab": "4.x.x",
