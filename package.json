--- conflicted
+++ resolved
@@ -43,11 +43,7 @@
     "handlebars": "4.x.x",
     "inert": "3.x.x",
     "lab": "10.x.x",
-<<<<<<< HEAD
-    "vision": "2.x.x",
-=======
     "vision": "4.x.x",
->>>>>>> 6fdbf6e3
     "wreck": "7.x.x"
   },
   "scripts": {
