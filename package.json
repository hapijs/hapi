{
  "name": "@hapi/hapi",
  "description": "HTTP Server framework",
  "homepage": "https://hapi.dev",
  "version": "20.1.1",
  "repository": "git://github.com/hapijs/hapi",
  "main": "lib/index.js",
  "engines": {
    "node": ">=12.0.0"
  },
  "files": [
    "lib"
  ],
  "keywords": [
    "framework",
    "http",
    "api",
    "web"
  ],
  "dependencies": {
    "@hapi/accept": "^5.0.1",
    "@hapi/ammo": "^5.0.1",
    "@hapi/boom": "^9.1.0",
    "@hapi/bounce": "^2.0.0",
    "@hapi/call": "^8.0.0",
    "@hapi/catbox": "^11.1.1",
    "@hapi/catbox-memory": "^5.0.0",
    "@hapi/heavy": "^7.0.1",
    "@hapi/hoek": "^9.0.4",
    "@hapi/mimos": "^5.0.0",
    "@hapi/podium": "^4.1.1",
<<<<<<< HEAD
    "@hapi/shot": "^5.0.1",
    "@hapi/somever": "^3.0.0",
=======
    "@hapi/shot": "^5.0.5",
    "@hapi/somever": "3.x.x",
>>>>>>> 4639686a
    "@hapi/statehood": "^7.0.3",
    "@hapi/subtext": "^7.0.3",
    "@hapi/teamwork": "^5.1.0",
    "@hapi/topo": "^5.0.0",
    "@hapi/validate": "^1.1.1"
  },
  "devDependencies": {
    "@hapi/code": "^8.0.0",
    "@hapi/inert": "^6.0.2",
<<<<<<< HEAD
    "@hapi/joi-legacy-test": "npm:@hapi/joi@^15.0.0",
    "@hapi/lab": "^24.0.0",
    "@hapi/vision": "^6.0.1",
    "@hapi/wreck": "^17.0.0",
    "handlebars": "^4.7.4",
    "joi": "^17.0.0"
=======
    "@hapi/joi-legacy-test": "npm:@hapi/joi@15.x.x",
    "@hapi/lab": "24.x.x",
    "@hapi/vision": "^6.0.1",
    "@hapi/wreck": "17.x.x",
    "handlebars": "^4.5.3",
    "joi": "17.x.x"
>>>>>>> 4639686a
  },
  "scripts": {
    "test": "lab -a @hapi/code -t 100 -L -m 5000",
    "test-tap": "lab -a @hapi/code -r tap -o tests.tap -m 5000",
    "test-cov-html": "lab -a @hapi/code -r html -o coverage.html -m 5000"
  },
  "license": "BSD-3-Clause"
}<|MERGE_RESOLUTION|>--- conflicted
+++ resolved
@@ -29,13 +29,8 @@
     "@hapi/hoek": "^9.0.4",
     "@hapi/mimos": "^5.0.0",
     "@hapi/podium": "^4.1.1",
-<<<<<<< HEAD
-    "@hapi/shot": "^5.0.1",
+    "@hapi/shot": "^5.0.5",
     "@hapi/somever": "^3.0.0",
-=======
-    "@hapi/shot": "^5.0.5",
-    "@hapi/somever": "3.x.x",
->>>>>>> 4639686a
     "@hapi/statehood": "^7.0.3",
     "@hapi/subtext": "^7.0.3",
     "@hapi/teamwork": "^5.1.0",
@@ -45,21 +40,12 @@
   "devDependencies": {
     "@hapi/code": "^8.0.0",
     "@hapi/inert": "^6.0.2",
-<<<<<<< HEAD
     "@hapi/joi-legacy-test": "npm:@hapi/joi@^15.0.0",
     "@hapi/lab": "^24.0.0",
     "@hapi/vision": "^6.0.1",
     "@hapi/wreck": "^17.0.0",
     "handlebars": "^4.7.4",
     "joi": "^17.0.0"
-=======
-    "@hapi/joi-legacy-test": "npm:@hapi/joi@15.x.x",
-    "@hapi/lab": "24.x.x",
-    "@hapi/vision": "^6.0.1",
-    "@hapi/wreck": "17.x.x",
-    "handlebars": "^4.5.3",
-    "joi": "17.x.x"
->>>>>>> 4639686a
   },
   "scripts": {
     "test": "lab -a @hapi/code -t 100 -L -m 5000",
