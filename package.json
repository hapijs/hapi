--- conflicted
+++ resolved
@@ -2,11 +2,7 @@
   "name": "@hapi/hapi",
   "description": "HTTP Server framework",
   "homepage": "https://hapijs.com",
-<<<<<<< HEAD
   "version": "19.1.0",
-=======
-  "version": "19.0.5",
->>>>>>> d4a680ba
   "repository": "git://github.com/hapijs/hapi",
   "main": "lib/index.js",
   "files": [
