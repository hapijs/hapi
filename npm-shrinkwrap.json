{
  "name": "hapi",
  "version": "16.5.0",
  "lockfileVersion": 1,
  "dependencies": {
    "accept": {
      "version": "2.1.4",
      "resolved": "https://registry.npmjs.org/accept/-/accept-2.1.4.tgz",
      "integrity": "sha1-iHr1TO7lx/RDBGGXHsQAxh0JrLs="
    },
    "ammo": {
      "version": "2.0.4",
      "resolved": "https://registry.npmjs.org/ammo/-/ammo-2.0.4.tgz",
      "integrity": "sha1-v4CqshFpjqePY+9efxE91dnokX8="
    },
    "b64": {
      "version": "3.0.2",
      "resolved": "https://registry.npmjs.org/b64/-/b64-3.0.2.tgz",
      "integrity": "sha1-ep1gRmrfe43hFMvfZRpf38yQiU0="
    },
    "boom": {
<<<<<<< HEAD
      "version": "5.1.0",
      "resolved": "https://registry.npmjs.org/boom/-/boom-5.1.0.tgz",
      "integrity": "sha1-Awj6jpJM1tQtnDv0iDvcmPDnHfg="
=======
      "version": "5.2.0",
      "resolved": "https://registry.npmjs.org/boom/-/boom-5.2.0.tgz",
      "integrity": "sha1-XdnabuOl8wIHdDYpDLcX0/SlTgI="
>>>>>>> 94026e78
    },
    "call": {
      "version": "4.0.2",
      "resolved": "https://registry.npmjs.org/call/-/call-4.0.2.tgz",
      "integrity": "sha1-33b19R7o3Ui4VqyEAPfmnm1zmcQ="
    },
    "catbox": {
      "version": "7.1.5",
      "resolved": "https://registry.npmjs.org/catbox/-/catbox-7.1.5.tgz",
      "integrity": "sha1-xW9+jpVV0nwNwDipbvc+V9GGux8="
    },
    "catbox-memory": {
      "version": "2.0.4",
      "resolved": "https://registry.npmjs.org/catbox-memory/-/catbox-memory-2.0.4.tgz",
      "integrity": "sha1-Qz4lWQLK9UIz0ShkKcj03xToItU="
    },
    "content": {
<<<<<<< HEAD
      "version": "3.0.4",
      "resolved": "https://registry.npmjs.org/content/-/content-3.0.4.tgz",
      "integrity": "sha1-yj3eBEgPElGbcVJuxEvUiN37P+8="
=======
      "version": "3.0.5",
      "resolved": "https://registry.npmjs.org/content/-/content-3.0.5.tgz",
      "integrity": "sha1-nhR9x8g4xN6UgwloRd203kVexQk="
>>>>>>> 94026e78
    },
    "cryptiles": {
      "version": "3.1.2",
      "resolved": "https://registry.npmjs.org/cryptiles/-/cryptiles-3.1.2.tgz",
      "integrity": "sha1-qJ+7Ig9c4l7FboxKqKT9e1sNKf4="
    },
    "heavy": {
      "version": "4.0.4",
      "resolved": "https://registry.npmjs.org/heavy/-/heavy-4.0.4.tgz",
      "integrity": "sha1-NskTNsAMz+hSyqTRUwhjNc0vAOk="
    },
    "hoek": {
      "version": "4.2.0",
      "resolved": "https://registry.npmjs.org/hoek/-/hoek-4.2.0.tgz",
      "integrity": "sha1-ctnQdU9/4lyi0BrY+PmpRJqJUm0="
    },
    "iron": {
      "version": "4.0.5",
      "resolved": "https://registry.npmjs.org/iron/-/iron-4.0.5.tgz",
      "integrity": "sha1-TwQszri5c480a1mqc0yDqJvDFCg="
    },
    "items": {
      "version": "2.1.1",
      "resolved": "https://registry.npmjs.org/items/-/items-2.1.1.tgz",
      "integrity": "sha1-i9FtnIOxlSneWuoyGsqtp4NkoZg="
    },
    "joi": {
      "version": "10.6.0",
      "resolved": "https://registry.npmjs.org/joi/-/joi-10.6.0.tgz",
      "integrity": "sha1-Ulh/AtUri3XNsMdPCxZKGRoOH8I="
    },
    "mime-db": {
      "version": "1.29.0",
      "resolved": "https://registry.npmjs.org/mime-db/-/mime-db-1.29.0.tgz",
      "integrity": "sha1-SNJtI1WJZRcErFkWygYAGRQmaHg="
    },
    "mimos": {
      "version": "3.0.3",
      "resolved": "https://registry.npmjs.org/mimos/-/mimos-3.0.3.tgz",
      "integrity": "sha1-uRCQcq03jCty9qAQHEPd+ys2ZB8="
    },
    "nigel": {
      "version": "2.0.2",
      "resolved": "https://registry.npmjs.org/nigel/-/nigel-2.0.2.tgz",
      "integrity": "sha1-k6GGb7DFLYc5CqdeKxYfS1x15bE="
    },
    "pez": {
      "version": "2.1.5",
      "resolved": "https://registry.npmjs.org/pez/-/pez-2.1.5.tgz",
      "integrity": "sha1-XsLMYlAMw+tCNtSkFM9aF7XrUAc="
    },
    "podium": {
      "version": "1.3.0",
      "resolved": "https://registry.npmjs.org/podium/-/podium-1.3.0.tgz",
      "integrity": "sha1-PEkPVNFvEPUmDL6YZB8ctzOohRw="
    },
    "shot": {
      "version": "3.4.2",
      "resolved": "https://registry.npmjs.org/shot/-/shot-3.4.2.tgz",
      "integrity": "sha1-Hlw/bysmZJrcQvfrNQIUpaApHWc="
    },
    "statehood": {
<<<<<<< HEAD
      "version": "5.0.2",
      "resolved": "https://registry.npmjs.org/statehood/-/statehood-5.0.2.tgz",
      "integrity": "sha1-xrO6oW7YsSHT8Jo/+oXiIZWn8qk="
=======
      "version": "5.0.3",
      "resolved": "https://registry.npmjs.org/statehood/-/statehood-5.0.3.tgz",
      "integrity": "sha1-wHp1Yg21N5tg0u3Uf1OAAqisfdY="
>>>>>>> 94026e78
    },
    "subtext": {
      "version": "5.0.0",
      "resolved": "https://registry.npmjs.org/subtext/-/subtext-5.0.0.tgz",
      "integrity": "sha1-nD8IMBi7FYaxZ62M/YcIP1zN/g8="
    },
    "topo": {
      "version": "2.0.2",
      "resolved": "https://registry.npmjs.org/topo/-/topo-2.0.2.tgz",
      "integrity": "sha1-zVYVdSU5BXwNwEkaYhw7xvvh0YI="
    },
    "vise": {
      "version": "2.0.2",
      "resolved": "https://registry.npmjs.org/vise/-/vise-2.0.2.tgz",
      "integrity": "sha1-awjo+0y3bjpQzW3Q7DczjoEaDTk="
    },
    "wreck": {
      "version": "12.2.2",
      "resolved": "https://registry.npmjs.org/wreck/-/wreck-12.2.2.tgz",
      "integrity": "sha1-4hgj00w21nIATu+jR66MT2BQ49s="
    }
  }
}<|MERGE_RESOLUTION|>--- conflicted
+++ resolved
@@ -19,15 +19,9 @@
       "integrity": "sha1-ep1gRmrfe43hFMvfZRpf38yQiU0="
     },
     "boom": {
-<<<<<<< HEAD
-      "version": "5.1.0",
-      "resolved": "https://registry.npmjs.org/boom/-/boom-5.1.0.tgz",
-      "integrity": "sha1-Awj6jpJM1tQtnDv0iDvcmPDnHfg="
-=======
       "version": "5.2.0",
       "resolved": "https://registry.npmjs.org/boom/-/boom-5.2.0.tgz",
       "integrity": "sha1-XdnabuOl8wIHdDYpDLcX0/SlTgI="
->>>>>>> 94026e78
     },
     "call": {
       "version": "4.0.2",
@@ -45,15 +39,9 @@
       "integrity": "sha1-Qz4lWQLK9UIz0ShkKcj03xToItU="
     },
     "content": {
-<<<<<<< HEAD
-      "version": "3.0.4",
-      "resolved": "https://registry.npmjs.org/content/-/content-3.0.4.tgz",
-      "integrity": "sha1-yj3eBEgPElGbcVJuxEvUiN37P+8="
-=======
       "version": "3.0.5",
       "resolved": "https://registry.npmjs.org/content/-/content-3.0.5.tgz",
       "integrity": "sha1-nhR9x8g4xN6UgwloRd203kVexQk="
->>>>>>> 94026e78
     },
     "cryptiles": {
       "version": "3.1.2",
@@ -116,15 +104,9 @@
       "integrity": "sha1-Hlw/bysmZJrcQvfrNQIUpaApHWc="
     },
     "statehood": {
-<<<<<<< HEAD
-      "version": "5.0.2",
-      "resolved": "https://registry.npmjs.org/statehood/-/statehood-5.0.2.tgz",
-      "integrity": "sha1-xrO6oW7YsSHT8Jo/+oXiIZWn8qk="
-=======
       "version": "5.0.3",
       "resolved": "https://registry.npmjs.org/statehood/-/statehood-5.0.3.tgz",
       "integrity": "sha1-wHp1Yg21N5tg0u3Uf1OAAqisfdY="
->>>>>>> 94026e78
     },
     "subtext": {
       "version": "5.0.0",
