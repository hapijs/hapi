{
  "name": "hapi",
<<<<<<< HEAD
  "version": "8.0.0",
=======
  "version": "7.5.0",
>>>>>>> 8af6338e
  "dependencies": {
    "accept": {
      "version": "1.0.0"
    },
    "boom": {
      "version": "2.5.1"
    },
    "call": {
      "version": "1.0.0"
    },
    "catbox": {
      "version": "4.1.0"
    },
    "catbox-memory": {
      "version": "1.1.0"
    },
    "cryptiles": {
      "version": "2.0.4"
    },
    "h2o2": {
      "version": "3.0.0"
    },
    "heavy": {
      "version": "2.0.0"
    },
    "hoek": {
      "version": "2.8.0"
    },
    "inert": {
      "version": "2.0.0-pre",
      "dependencies": {
        "lru-cache": {
          "version": "2.5.0"
        }
      }
    },
    "iron": {
      "version": "2.1.2"
    },
    "items": {
      "version": "1.1.0"
    },
    "joi": {
      "version": "4.7.0",
      "dependencies": {
        "isemail": {
          "version": "1.1.1"
        }
      }
    },
    "kilt": {
      "version": "1.1.1"
    },
    "mimos": {
      "version": "1.0.1",
      "dependencies": {
        "mime-db": {
          "version": "1.1.2"
        }
      }
    },
    "qs": {
      "version": "2.3.2"
    },
    "shot": {
      "version": "1.3.5"
    },
    "statehood": {
      "version": "1.2.0"
    },
    "subtext": {
      "version": "1.0.2",
      "dependencies": {
        "content": {
          "version": "1.0.1"
        },
        "pez": {
          "version": "1.0.0",
          "dependencies": {
            "b64": {
              "version": "2.0.0"
            },
            "nigel": {
              "version": "1.0.1",
              "dependencies": {
                "vise": {
                  "version": "1.0.0"
                }
              }
            }
          }
        }
      }
    },
    "topo": {
      "version": "1.0.2"
    },
    "vision": {
      "version": "2.0.0-pre"
    },
    "wreck": {
      "version": "5.0.1"
    }
  }
}<|MERGE_RESOLUTION|>--- conflicted
+++ resolved
@@ -1,10 +1,6 @@
 {
   "name": "hapi",
-<<<<<<< HEAD
   "version": "8.0.0",
-=======
-  "version": "7.5.0",
->>>>>>> 8af6338e
   "dependencies": {
     "accept": {
       "version": "1.0.0"
@@ -48,7 +44,7 @@
       "version": "1.1.0"
     },
     "joi": {
-      "version": "4.7.0",
+      "version": "4.8.0",
       "dependencies": {
         "isemail": {
           "version": "1.1.1"
@@ -65,6 +61,9 @@
           "version": "1.1.2"
         }
       }
+    },
+    "peekaboo": {
+      "version": "1.0.0"
     },
     "qs": {
       "version": "2.3.2"
