{
  "name": "hapi",
<<<<<<< HEAD
  "version": "8.0.0",
=======
  "version": "7.2.0",
>>>>>>> 6a9f0a63
  "dependencies": {
    "accept": {
      "version": "1.0.0"
    },
    "boom": {
      "version": "2.5.1"
    },
    "call": {
      "version": "1.0.0"
    },
    "catbox": {
      "version": "4.1.0"
    },
    "catbox-memory": {
      "version": "1.1.0"
    },
    "cryptiles": {
      "version": "2.0.4"
    },
    "h2o2": {
      "version": "3.0.0"
    },
    "heavy": {
      "version": "2.0.0"
    },
    "hoek": {
      "version": "2.8.0"
    },
    "inert": {
      "version": "2.0.0",
      "dependencies": {
        "lru-cache": {
          "version": "2.5.0"
        }
      }
    },
    "iron": {
      "version": "2.1.2"
    },
    "items": {
      "version": "1.1.0"
    },
    "joi": {
      "version": "4.7.0",
      "dependencies": {
        "isemail": {
          "version": "1.1.1"
        }
      }
    },
    "kilt": {
      "version": "1.1.1"
    },
    "mimos": {
      "version": "1.0.0",
      "dependencies": {
        "mime-db": {
          "version": "1.1.1"
        }
      }
    },
    "qs": {
      "version": "2.2.4"
    },
    "shot": {
      "version": "1.3.5"
    },
    "statehood": {
      "version": "1.2.0"
    },
    "subtext": {
      "version": "1.0.1",
      "dependencies": {
        "content": {
          "version": "1.0.1"
        },
        "pez": {
          "version": "1.0.0",
          "dependencies": {
            "b64": {
              "version": "2.0.0"
            },
            "nigel": {
              "version": "1.0.1",
              "dependencies": {
                "vise": {
                  "version": "1.0.0"
                }
              }
            }
          }
        }
      }
    },
    "topo": {
      "version": "1.0.2"
    },
    "vision": {
      "version": "2.0.0"
    },
    "wreck": {
      "version": "5.0.1"
    }
  }
}<|MERGE_RESOLUTION|>--- conflicted
+++ resolved
@@ -1,10 +1,6 @@
 {
   "name": "hapi",
-<<<<<<< HEAD
   "version": "8.0.0",
-=======
-  "version": "7.2.0",
->>>>>>> 6a9f0a63
   "dependencies": {
     "accept": {
       "version": "1.0.0"
