--- conflicted
+++ resolved
@@ -1,10 +1,6 @@
 {
   "name": "hapi",
-<<<<<<< HEAD
   "version": "17.0.0",
-=======
-  "version": "16.6.1",
->>>>>>> d1cb6386
   "lockfileVersion": 1,
   "dependencies": {
     "accept": {
@@ -74,12 +70,8 @@
     },
     "joi": {
       "version": "11.1.0",
-<<<<<<< HEAD
-      "resolved": "https://registry.npmjs.org/joi/-/joi-11.1.0.tgz"
-=======
       "resolved": "https://registry.npmjs.org/joi/-/joi-11.1.0.tgz",
       "integrity": "sha1-Orz+PuFANv6VVMPSa1RXB1w9wmc="
->>>>>>> d1cb6386
     },
     "mime-db": {
       "version": "1.29.0",
