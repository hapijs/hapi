--- conflicted
+++ resolved
@@ -75,327 +75,9 @@
 };
 ```
 
-<<<<<<< HEAD
-In the _'examples'_ folder is an _'auth.js'_ file that demonstrates creating a server with multiple authentication strategies.
-
-
-### Cache
-
-**hapi** provides a built-in caching facility for storing and reusing request responses and helpers utilities. The provided implementations include Redis and MongoDB support
-(each must be manually installed and configured). The cache functionality is _off_ by default. To enable caching, the `cache` option must be set to
-an object with the following options:
-- `engine` - the cache server implementation. Options are _redis_, _mongodb_, and _memory_.
-- `host` - the cache server hostname.
-- `port` - the cache server port.
-- `partition` - the partition name used to isolate the cached results across different servers. Defaults to 'hapi-cache'.
-- `username`, `password`, `poolSize` - MongoDB-specific options.
-
-For convenience, pre-configured options are provided for Redis, MongoDB, and an experimental memory store. To use them, simply set the server's `cache` option to:
-- _'redis'_ - Connects to _127.0.0.1:6379_ using partition name 'hapi-cache'.
-- _'mongodb'_ - Connects to _127.0.0.1:27017_ using partition name 'hapi-cache', no authentication, and pool size 5.
-- _'memory'_ - This is an experimental engine and should be avoided in production environments.  The memory engine will run within the node process and supports the following option:
-    - `maxByteSize` - Sets an upper limit on the number of bytes that can be consumed by the total of everything cached in the memory engine.  Once this limit is reached no more items will be added to the cache.
-
-For example:
-```javascript
-var options = {
-    cache: 'redis'
-};
-```
-
-Enabling the server cache only creates the cache interface but does not enable caching for any individual routes or helpers, which must be enabled
-and configured in the route or helper configuration.
-
-
-### Debug
-
-To assist in debugging server events related to specific incoming requests, **hapi** includes an optional debug console which is turned _off_ by default.
-The debug console is a simple web page in which developers can subscribe to a debug id, and then include that debug id as an extra query parameter in each
-request. The server will use WebSocket to stream the subscribed request logs to the web page in real-time. In application using multiple server instances,
-only one can enable the debug interface using the default port. To enable the debug console set the `debug` option to _true_ or to an object with custom
-configuration:
-- `websocketPort` - the port used by the WebSocket connection. Defaults to _3000_.
-- `debugEndpoint` - the debug console request path added to the server routes. Defaults to _'/debug/console'_.
-- `queryKey` - the name or the request query parameter used to mark requests being debugged. Defaults to _debug_.
-
-
-### CORS
-
-The [Cross-Origin Resource Sharing](http://www.w3.org/TR/cors/) protocol allows browsers to make cross-origin API calls. This is required
-by web application running inside a browser which are loaded from a different domain than the API server. **hapi** provides a general purpose
-CORS implementation that sets very liberal restrictions on cross-origin access by default (off by default). CORS options:
-- `origin` - overrides the array of allowed origin servers ('Access-Control-Allow-Origin'). Defaults to any origin _'*'_.
-- `maxAge` - number of seconds the browser should cache the CORS response ('Access-Control-Max-Age'). The greater the value, the longer it will take before the browser checks for changes in policy. Defaults to _one day_.
-- `headers` - overrides the array of allowed headers ('Access-Control-Allow-Headers'). Defaults to _'Authorization, Content-Type, If-None-Match'_.
-- `additionalHeaders` - an array of additional headers to `headers`. Use this to keep the default headers in place.
-- `methods` - overrides the array of allowed methods ('Access-Control-Allow-Methods'). Defaults to _'GET, HEAD, POST, PUT, DELETE, OPTIONS'_.
-- `additionalMethods` - an array of additional methods to `methods`. Use this to keep the default methods in place.
-- `credentials` - if true, allows user credentials to be sent ('Access-Control-Allow-Credentials'). Defaults to false.
-
-
-### Batch
-
-The batch endpoint makes it easy to combine requests into a single one.  It also supports pipelining so you are able to take the result of one of the endpoints in the batch request and use it in a subsequent endpoint.  The batch endpoint only responds to POST requests.
-By default the batch endpoint is turned _off_.  To enable the batch endpoint set the `batch` option to _true_ or to an object with the following custom configuration:
-- `batchEndpoint` - the path where batch requests will be served from.  Default is '/batch'.
-
-As an example to help explain the use of the endpoint, assume that the server has a route at '/currentuser' and '/users/{id}/profile/'.  You can make a POST request to the batch endpoint with the following body:
-`{ "requests": [ {"method": "get", "path": "/currentuser"}, {"method": "get", "path": "/users/$0.id/profile"} ] }` and it will return an array with the current user and their profile.
-
-The response body to the batch endpoint is an ordered array of the response to each request.  Therefore, if you make a request to the batch endpoint that looks like `{ "requests": [ {"method": "get", "path": "/users/1"}, {"method": "get", "path": "/users/2"} ] }` the response might look like:
-`[{"userId": "1", "username": "bob"}, {"userId": "2", "username": "billy" }]` where the first item in the response array is the result of the request from the first item in the request array.
-
-If an error occurs as a result of one the requests to an endpoint it will be included in the response in the same location in the array as the request causing the issue.  The error object will include an error property that you can interrogate.  At this time the response is a 200 even when a request in the batch returns a different code.
-
-*** At this time batch only supports requests to routes that use the GET method.
-
-
-### State
-
-HTTP state management (cookies) allows the server to store session information on the client which is sent back to the server with every
-request (as defined in [RFC 6265](https://tools.ietf.org/html/rfc6265)). **hapi** will automatically parse incoming cookies based on the
-server's `state.cookies` configuration, where:
-- `parse` - determines is incoming 'Cookie' headers are parsed and stored in the 'request.cookies' object. Defaults to true.
-- _'failAction'_ - allowed values are: _'error'_ (return 500), _'log'_ (report error but continue), or _'ignore'_ (continue) when a request cookie fails parsing. Defaults to _'error'_.
-
-
-### Timeout
-
-The _'timeout'_ object can contain a _'server'_ and _'client'_ timeout value in milliseconds.  These are useful for limiting the amount of time a request or response should take to complete.
-
-#### Server Timeout
-In order to indicate when a server or dependent services are overwhelmed set the _'timeout.server'_ property.  This property should be set to the maximum number of milliseconds to allow a server response to take before responding with a 503 status code.  By default _'timeout.server'_ is disabled.
-
-The server timeout is measured as the time from executing a hapi request until a response is generated for the request and validated.  If an endpoint takes longer than the timeout to generate a response the response will not be cached.
-
-The example below demonstrates how to force the server to timeout when it takes the server longer than 10 seconds to begin responding to a request:
-`{ timeout: { server: 10000 } }`
-
-#### Client Timeout
-In order to indicate to a client that they are taking too long to send a request the _'timeout.client'_ option should be set.  By default this value is set to 10000 ms.  As a result, any request taking longer than 10 seconds to complete will error out with a 408 status code.  Below is an example of disabling the client timeout:
-`{ timeout: { client: false } }`
-
-
-## Server Events
-
-The server object emits the following events:
-- _'response'_ - emitted after a response is sent back. Includes the request object as value.
-- _'tail'_ - emitted when a request finished processing, including any registered tails as described in [Request Tails](#request-tails).
-
-
-## Server Route Not Found
-
-**hapi** provides a default handler for unknown routes (HTTP 404). If the application needs to override the default handler, it can use the
-`setNotFound` server method. The method takes a route configuration object with a handler property.
-
-Below is an example creating a server and then setting the _'notFound'_ route configuration.
-
-For example, the default notFound route configuration can be set as shown below:
-```javascript
-var Hapi = require('hapi');
-
-// Create server
-var http = new Hapi.Server(8000);
-
-// Set the notFound route configuration
-http.setNotFound({ handler: notFoundHandler });
-
-// Start server
-http.start();
-
-// 404 handler
-function notFoundHandler(request) {
-
-    request.reply(Hapi.Error.notFound('The page was not found'));
-}
-```
-
-
-## Route Configuration
-
-**hapi** was designed to move as much logic as possible from the route handler to the route configuration. The goal is to provide a simple
-mechanism for defining routes without having to write code. This approach also enables producing dynamic route documentation without having
-to write additional text as the configuration itself serves as a living documentation.
-
-
-### Configuration options 
-
-- `path` - the absolute path or regular expression to match against incoming requests. Path comparison is configured using the server [`router`](#router) option. String paths can include named identifiers enclosed in _'{}'_ as described in [Path Parameters](#path-processing).
-- `method` - the HTTP method. Typically one of _'GET, POST, PUT, DELETE, OPTIONS'_. Any HTTP method is allowed, except for _'HEAD'_. **hapi** does not provide a way to add a route to all methods.
-- `handler` - the business logic function called after authentication and validation to generate the response. The function signature is _function (request)_ where _'request'_ is the **hapi** request object. See [Route Handler](#route-handler) for more information.  Optionally, this can be an object with a _'proxy'_, _'file'_, or _'directory'_ property:
-    - `proxy` - generates a reverse proxy handler as described in (Proxy)[#proxy].
-    - `file` - generates a static file endpoint as described in (File)[#file].
-    - `directory` - generates a directory mapper for service static content as described in (Directory)[#directory].
-- `config` - route configuration grouped into a sub-object to allow splitting the routing table from the implementation details of each route. Options include:
-    - `description` - route description.
-    - `notes` - route notes (string or array of strings).
-    - `tags` - route tags (array of strings).
-    - `handler` - an alternative location for the route handler function. Same as the `handler` option in the parent level. Can only include one handler per route.
-    - `validate`
-        - `query` - validation rules for incoming requests' query component (the key-value part of the URI between _?_ and _#_). Defaults to any query parameters being allowed. See [Query Validation](#query-validation) for more information.
-        - `schema` - validation rules for incoming requests' payload (request body). Defaults to no validation (any payload allowed). Set to _'false'_ to forbid payloads. See [Payload Validation](#payload-validation) for more information.
-        - `path` - validation rules for incoming requests' path parameters. Defaults to no validation (any path parameter allowed). Set to _'false'_ to forbid any path parameter. See [Path Validation](#path-validation) for more information.
-    - `response` - validation rules for outgoing responses' payload (response body). Defaults to no validation (any payload allowed). Set to an empty object _'{}'_ to forbid payloads. See [Response Validation](#response-validation) for more information.
-    - `payload` - determines how the request payload is processed. Defaults to _'parse'_ if `schema` is present or `method` is _'POST'_ or _'PUT'_, otherwise _'stream'_. Payload processing is configured using the server [`payload`](#payload) option. Options are:
-        - _'stream'_ - the incoming request stream is left untouched, leaving it up to the handler to process the request via _'request.raw.req'_. Note that the request readable stream is put in a paused state and must be resumed before it will emit data events.
-        - _'raw'_ - the payload is read and stored in _'request.rawBody'_ but not parsed.
-        - _'parse'_ - the payload is read and stored in _'request.rawBody'_ and then parsed (JSON or form-encoded) and stored in _'request.payload'_.
-    - `cache` - if the server `cache` option is enabled and the route method is 'GET', the route can be configured to use the cache as described in [Caching](#caching).
-    - `docs` - if set to false then the route will be hidden from the documentation generator.
-    - `pre` - an array with pre-handler methods as described in [Route Prerequisites](#prerequisites). 
-    - `auth` - authentication configuration
-        - `mode` - the authentication mode. Defaults to _'required'_ is the `authentication` server option is set, otherwise _'none'_. Available options include:
-            - _'none'_ - authentication not allowed.
-            - _'required'_ - authentication is required.
-            - _'optional'_ - authentication is optional (validated if present).
-        - `payload` - if the authentication scheme supports payload validation this option enables it.  Default is _none_.
-            - _'none'_ - payload validation is disabled
-            - _'required'_ - payload validation is enabled and a request must provide it
-            - _'optional'_ - when a request provides validation parameters in the authorization header then the payload will be validated.
-        - `tos` - minimum terms-of-service version required. This is compared to the terms-of-service version accepted by the user. Defaults to _none_.
-        - `scope` - required application scope. Defaults to _none_.
-        - `entity` - the required authenticated entity type. Not supported with every authorization scheme. Available options include:
-            - _'any'_ - the authentication can be on behalf of a user or application.
-            - _'user'_ - the authentication must be on behalf of a user.
-            - _'app'_ - the authentication must be on behalf of an application.
-
-The `config` option was defined for easily spliting the routing table definition from the individual route information. For example:
-```javascript
-var Hapi = require('hapi');
-
-var server = new Hapi.Server();
-
-// Option 1 - add handler directly in route definition
-
-var handler1 = function (request) {
-
-    request.reply('ok');
-}
-
-server.addRoute({ method: 'GET', path: '/option1', handler: handler1 });
-
-// Option 2 - add handler in separate config object
-
-var config2 = {
-    payload: 'raw',
-    // ... additional config options ...
-    handler: function (request) {
-
-        request.reply('ok');
-    }
-};
-
-server.addRoute({ method: 'GET', path: '/option2', config: config2});
-```
-
-
-### Override Route Defaults
-
-Each configuration option comes with a built-in default. To change these defaults, use the `setRoutesDefaults()` server method.
-```javascript
-server.setRoutesDefaults({
-    auth: { mode: 'none' }
-});
-```
-
-
-### Path Processing
-
-The **hapi** router iterates through the routing table on each incoming request and executes the first (and only the first) matching route handler.
-Route matching is done on the request path only (excluding the query and other components). The route `path` option support three types of paths:
-- Static - the route path is a static string which begin with _'/'_ and will only match incoming requests containing the exact string match (as defined by the server `router` option).
-- Parameterized - same as _static_ with the additional support of named parameters (enclosed in _'{}'_).
-
-#### Route Matching Order
-
-**hapi** matches incoming requests in a deterministic order. This means the order in which routes are added does not
-matter. To achieve this, **hapi** uses a set of rules to sort the routes from the most specific to the most generic. For example, the following
-path array shows the order in which an incoming request path will be matched against the routes, regardless of the order they are added:
-
-```javascript
-var paths = [
-    '/',
-    '/a',
-    '/b',
-    '/ab',
-    '/{p}',
-    '/a/b',
-    '/a/{p}',
-    '/b/',
-    '/a/b/c',
-    '/a/b/{p}',
-    '/a/{p}/b',
-    '/a/{p}/c',
-    '/a/{p*2}',
-    '/a/b/c/d',
-    '/a/b/{p*2}',
-    '/a/{p}/b/{x}',
-    '/{p*5}',
-    '/a/b/{p*}',
-    '/{p*}'
-];
-```
-
-
-#### Parameters
-
-Parameterized paths are processed by matching the named parameters to the content of the incoming request path at that level. For example, the route:
-'/book/{id}/cover' will match: '/book/123/cover' and 'request.params.id' will be set to '123'. Each path level (everything between the opening _'/'_ and
- the closing _'/'_ unless it is the end of the path) can only include one named parameter. The _'?'_ suffix following the parameter name indicates
-an optional parameter (only allowed if the parameter is at the ends of the path). For example: the route: '/book/{id?}' will match: '/book/'.
-
-```javascript
-server.addRoute({
-    path: '/{album}/{song?}',
-    method: 'GET',
-    handler: getAlbum
-});
-
-function getAlbum(request) {
-
-    request.reply('You asked for ' +
-                  (request.params.song ? request.params.song + ' from ' : '') +
-                  request.params.album);
-}
-```
-
-In addition to the optional _'?'_ suffix, a param can also specify an expected number of parts in the path.  To do this use the _'*'_ suffix followed by a number greater than 1.  If the number of expected parts can be anything, then use the _'*'_ without a number.
-
-```javascript
-server.addRoute({
-    path: '/person/{names*2}',
-    method: 'GET',
-    handler: getPerson
-});
-
-function getPerson(request) {
-
-    var nameParts = request.params.names.split('/');
-    request.reply(new Person(namesParts[0], nameParts[1]));
-}
-```
-
-In the example code above if a request for `/person/john/smith` comes in then `request.params.names` is set to 'john/smith'.  In this example a person will be returned for the john smith.
-
-Below is a similar example without a requirement on the number of name parts that can be passed.
-
-```javascript
-server.addRoute({
-    path: '/people/{names*}',
-    method: 'GET',
-    handler: getPerson
-});
-
-function getPeople(request) {
-
-    var nameParts = request.params.names.split('/');
-    request.reply(loadPeople(namesParts));
-}
-=======
 When you start the server with `node .` and navigate to 'http://localhost:8000/hello' you will get a 400 response with an error explaining that 'name' is required.  When the 'name' is omitted from the querystring the handler will not be called.  However, if you do provide a 'name' it will be echoed out in the response.  If you request 'http://localhost:8000/hello?name=John' then you will get the following response:
 ```json
 {"greeting":"hello John"}
->>>>>>> 73fbf15d
 ```
 
 To learn more about the various validation options you can read the [validation section](docs/Reference.md#query-validation) in the reference.
