// Load modules

var Chai = require('chai');
var NodeUtil = require('util');
var Stream = require('stream');
var Request = require('request');
var Hapi = process.env.TEST_COV ? require('../../lib-cov/hapi') : require('../../lib/hapi');


// Declare internals

var internals = {};


// Test shortcuts

var expect = Chai.expect;


describe('Response', function () {

    var formatPayload = function (result) {

        if (typeof result === 'string') {
            result += '!!';
        }
        return result;
    };

    var server = new Hapi.Server('0.0.0.0', 17082, { cache: { engine: 'memory' }, format: { payload: formatPayload } });

    var textHandler = function (request) {

        request.reply.payload('text').type('text/plain').bytes(4).ttl(1000).send();
    };

    var errorHandler = function (request) {

        request.reply.payload(new Error('boom')).send();
    };

    var emptyHandler = function (request) {

        request.reply();
    };

    var emptyLongHandler = function (request) {

        request.reply.send();
    };

    var directHandler = function (request) {

        var response = new Hapi.Response.Direct(request)
            .created('me')
            .type('text/plain')
            .bytes(13)
            .ttl(1000)
            .write('!hola ')
            .write('amigos!');

        request.reply(response);
    };

    var fileHandler = function (request) {

        var file = new Hapi.Response.File(__dirname + '/../../package.json');
        request.reply(file);
    };

    var relativeFileHandler = function (request) {

        var file = new Hapi.Response.File('./package.json');
        request.reply(file);
    };

    var fileNotFoundHandler = function (request) {

        var file = new Hapi.Response.File(__dirname + '/../../notHere');
        request.reply(file);
    };

    var fileFnHandler = function (request) {

        return './' + request.params.file;
    };

    var directoryFnHandler = function(request) {

        return './lib/hapi.js';
    };

    var fileFolderHandler = function (request) {

        var file = new Hapi.Response.File(__dirname);
        request.reply(file);
    };

    var expHandler = function (request) {

        Hapi.Response._respond(null, request, function () { });
    };


    FakeStream = function (issue) {

        Stream.call(this);
        this.pause = this.resume = this.setEncoding = function () { };
        this.issue = issue;
        return this;
    };

    NodeUtil.inherits(FakeStream, Stream);


    FakeStream.prototype.on = FakeStream.prototype.addListener = function (event, callback) {

        switch (this.issue) {
            case 'error':
                if (event === 'error') {
                    if (!this.x) {
                        callback();
                        this.x = true;
                    }
                }
                break;

            case 'double':
                if (event === 'data') {
                    callback('x');
                    this.x();
                    this.y();
                }
                else if (event === 'error') {
                    if (!this.x) {
                        this.x = callback;
                    }
                }
                else if (event === 'end') {
                    if (!this.y) {
                        this.y = callback;
                    }
                }
                break;

            default:
                if (event === 'data') {
                    callback('x');
                    this.x();
                }
                else if (event === 'end') {
                    this.x = callback;
                }
                break;
        }
    };

    var streamHandler = function (request) {

        request.reply.stream(new FakeStream(request.params.issue)).bytes(request.params.issue ? 0 : 1).send();
    };

    var cacheHandler = function (request) {

        request.reply({ status: 'cached' });
    };

    server.addRoutes([
        { method: 'GET', path: '/text', config: { handler: textHandler, cache: { mode: 'client', expiresIn: 9999 } } },
        { method: 'GET', path: '/error', handler: errorHandler },
        { method: 'GET', path: '/empty', handler: emptyHandler },
        { method: 'GET', path: '/emptyLong', handler: emptyLongHandler },
        { method: 'GET', path: '/direct', config: { handler: directHandler, cache: { mode: 'client', expiresIn: 9999 } } },
        { method: 'GET', path: '/exp', handler: expHandler },
        { method: 'GET', path: '/stream/{issue?}', handler: streamHandler },
        { method: 'GET', path: '/file', handler: fileHandler },
        { method: 'GET', path: '/relativefile', handler: relativeFileHandler },
        { method: 'GET', path: '/filenotfound', handler: fileNotFoundHandler },
        { method: 'GET', path: '/filefolder', handler: fileFolderHandler },
        { method: 'GET', path: '/staticfile', handler: { file: __dirname + '/../../package.json' } },
        { method: 'GET', path: '/relativestaticfile', handler: { file: './package.json' } },
        { method: 'GET', path: '/filefn/{file}', handler: { file: fileFnHandler } },
        { method: 'GET', path: '/directory/{path*}', handler: { directory: { path: './' } } },
        { method: 'GET', path: '/directoryfn/{path*}', handler: { directory: { path: directoryFnHandler } } },
        { method: 'GET', path: '/directorylist/{path*}', handler: { directory: { path: './', listing: true } } },
        { method: 'GET', path: '/cache', config: { handler: cacheHandler, cache: { expiresIn: 5000 } } }
    ]);

    it('returns a text reply', function (done) {

        var request = { method: 'GET', url: '/text' };

        server.inject(request, function (res) {

            expect(res.result).to.exist;
            expect(res.result).to.equal('text!!');
            expect(res.headers['Cache-Control']).to.equal('max-age=1, must-revalidate');
            done();
        });
    });

    it('returns an error reply', function (done) {

        var request = { method: 'GET', url: '/error' };

        server.inject(request, function (res) {

            expect(res.statusCode).to.equal(500);
            expect(res.result).to.exist;
            expect(res.result.message).to.equal('boom');
            done();
        });
    });

    it('returns an empty reply', function (done) {

        var request = { method: 'GET', url: '/empty' };

        server.inject(request, function (res) {

            expect(res.result).to.exist;
            expect(res.result).to.equal('');
            done();
        });
    });

    it('returns an empty reply (long)', function (done) {

        var request = { method: 'GET', url: '/emptyLong' };

        server.inject(request, function (res) {

            expect(res.result).to.exist;
            expect(res.result).to.equal('');
            done();
        });
    });

    it('returns a direct reply', function (done) {

        var request = { method: 'GET', url: '/direct' };

        server.inject(request, function (res) {

            expect(res.statusCode).to.equal(201);
            expect(res.headers.location).to.equal(server.settings.uri + '/me');
            expect(res.readPayload()).to.equal('!hola amigos!');
            done();
        });
    });

    it('returns an error reply on invalid Response._respond', function (done) {

        var request = { method: 'GET', url: '/exp' };

        server.inject(request, function (res) {

            expect(res.statusCode).to.equal(500);
            expect(res.result).to.exist;
            expect(res.result.message).to.equal('An internal server error occurred');
            done();
        });
    });

    it('returns a stream reply', function (done) {

        var request = { method: 'GET', url: '/stream' };

        server.inject(request, function (res) {

            expect(res.readPayload()).to.equal('x');
            done();
        });
    });

    it('returns a broken stream reply on error issue', function (done) {

        var request = { method: 'GET', url: '/stream/error' };

        server.inject(request, function (res) {

            expect(res.readPayload()).to.equal('');
            done();
        });
    });

    it('returns a broken stream reply on double issue', function (done) {

        var request = { method: 'GET', url: '/stream/double' };

        server.inject(request, function (res) {

            expect(res.readPayload()).to.equal('x');
            done();
        });
    });

    it('returns a cached reply', function (done) {

        var request = { method: 'GET', url: '/cache' };

        server.inject(request, function (res1) {

            expect(res1.result).to.exist;
            expect(res1.result.status).to.equal('cached');

            server.inject(request, function (res2) {

                expect(res2.readPayload()).to.equal('{"status":"cached"}');
                done();
            });
        });
    });

    describe('#file', function () {

        it('returns a file in the response with the correct headers', function (done) {

            server.start(function () {

                Request.get('http://localhost:17082/file', function (err, res, body) {

                    expect(err).to.not.exist;
                    expect(body).to.contain('hapi');
                    expect(res.headers['content-type']).to.equal('application/json');
                    expect(res.headers['content-length']).to.exist;
                    done();
                });
            });
        });

        it('returns a 404 when the file is not found', function (done) {

            server.start(function () {

                Request.get('http://localhost:17082/filenotfound', function (err, res) {

                    expect(err).to.not.exist;
                    expect(res.statusCode).to.equal(404);
                    done();
                });
            });
        });

        it('returns a 403 when the file is a directory', function (done) {

            server.start(function () {

                Request.get('http://localhost:17082/filefolder', function (err, res) {

                    expect(err).to.not.exist;
                    expect(res.statusCode).to.equal(403);
                    done();
                });
            });
        });

        it('returns a file using the built-in handler config', function (done) {

            Request.get('http://localhost:17082/staticfile', function (err, res, body) {

                expect(err).to.not.exist;
                expect(body).to.contain('hapi');
                expect(res.headers['content-type']).to.equal('application/json');
                expect(res.headers['content-length']).to.exist;
                done();
            });
        });

<<<<<<< HEAD
        describe('when using a relative path', function () {
=======
        it('returns a file using the file function handler', function (done) {

            Request.get('http://localhost:17082/filefn/index.js', function (err, res, body) {

                expect(err).to.not.exist;
                expect(body).to.contain('hapi');
                expect(res.headers['content-type']).to.equal('application/javascript');
                expect(res.headers['content-length']).to.exist;
                done();
            });
        });

        describe('when using a relative path', function() {
>>>>>>> 6855a709

            it('returns a file in the response with the correct headers', function (done) {

                server.start(function () {

                    Request.get('http://localhost:17082/relativefile', function (err, res, body) {

                        expect(err).to.not.exist;
                        expect(body).to.contain('hapi');
                        expect(res.headers['content-type']).to.equal('application/json');
                        expect(res.headers['content-length']).to.exist;
                        done();
                    });
                });
            });

            it('returns a file using the built-in handler config', function (done) {

                Request.get('http://localhost:17082/relativestaticfile', function (err, res, body) {

                    expect(err).to.not.exist;
                    expect(body).to.contain('hapi');
                    expect(res.headers['content-type']).to.equal('application/json');
                    expect(res.headers['content-length']).to.exist;
                    done();
                });
            });
        });

        it('returns a 304 when the request has a matching etag', function (done) {

            server.start(function () {

                Request.get('http://localhost:17082/file', function (err, res1) {

                    var headers = {
                        'if-none-match': res1.headers.etag
                    };

                    Request.get({ url: 'http://localhost:17082/file', headers: headers }, function (err, res2) {

                        expect(res2.statusCode).to.equal(304);
                        done();
                    });
                });
            });
        });

        it('returns a 304 when the request has a future modifed-since', function (done) {

            server.start(function () {

                var date = new Date(Date.now());
                var headers = {
                    'if-modified-since': new Date(date.setFullYear(date.getFullYear() + 1)).toUTCString()
                };

                Request.get({ url: 'http://localhost:17082/file', headers: headers }, function (err, res) {

                    expect(res.statusCode).to.equal(304);
                    done();
                });
            });
        });

        it('returns a gzipped file in the response when the request accepts gzip', function (done) {

            server.start(function () {

                Request.get({ url: 'http://localhost:17082/file', headers: { 'accept-encoding': 'gzip' } }, function (err, res, body) {

                    expect(err).to.not.exist;
                    expect(res.headers['content-type']).to.equal('application/json');
                    expect(res.headers['content-encoding']).to.equal('gzip');
                    expect(res.headers['content-length']).to.not.exist;
                    expect(body).to.exist;
                    done();
                });
            });
        });

        it('throws an error when adding a route with a parameter and string path', function(done) {

            var fn = function() {

                server.addRoute({ method: 'GET', path: '/fileparam/{path}', handler: { file: './package.json' } });
            };

            expect(fn).to.throw(Error);
            done();
        });

        it('doesn\'t throw an error when adding a route with a parameter and function path', function(done) {

            var fn = function() {

                server.addRoute({ method: 'GET', path: '/fileparam/{path}', handler: { file: function() {} } });
            };

            expect(fn).to.not.throw(Error);
            done();
        });
    });

    describe('#directory', function () {

        it('returns a 404 when no index exists and listing is disabled', function (done) {

            server.start(function () {

                Request.get('http://localhost:17082/directory', function (err, res, body) {

                    expect(err).to.not.exist;
                    expect(res.statusCode).to.equal(404);
                    done();
                });
            });
        });

        it('returns a file when requesting a file from the directory', function (done) {

            server.start(function () {

                Request.get('http://localhost:17082/directory/package.json', function (err, res, body) {

                    expect(err).to.not.exist;
                    expect(res.statusCode).to.equal(200);
                    expect(body).to.contain('hapi');
                    done();
                });
            });
        });

        it('returns the correct file when requesting a file from a child directory', function (done) {

            server.start(function () {

                Request.get('http://localhost:17082/directory/test/integration/response.js', function (err, res, body) {

                    expect(err).to.not.exist;
                    expect(res.statusCode).to.equal(200);
                    expect(body).to.contain('http://localhost:17082/directory//test/integration/response.js');
                    done();
                });
            });
        });

        it('returns a list of files when listing is enabled', function (done) {

            server.start(function () {

                Request.get('http://localhost:17082/directorylist', function (err, res, body) {

                    expect(err).to.not.exist;
                    expect(res.statusCode).to.equal(200);
                    expect(body).to.contain('package.json');
                    done();
                });
            });
        });

        it('returns the correct file when using a fn directory handler', function (done) {

            server.start(function () {

                Request.get('http://localhost:17082/directoryfn', function (err, res, body) {

                    expect(err).to.not.exist;
                    expect(res.statusCode).to.equal(200);
                    expect(body).to.contain('export');
                    done();
                });
            });
        });
    });
});<|MERGE_RESOLUTION|>--- conflicted
+++ resolved
@@ -85,7 +85,7 @@
         return './' + request.params.file;
     };
 
-    var directoryFnHandler = function(request) {
+    var directoryFnHandler = function (request) {
 
         return './lib/hapi.js';
     };
@@ -367,9 +367,6 @@
             });
         });
 
-<<<<<<< HEAD
-        describe('when using a relative path', function () {
-=======
         it('returns a file using the file function handler', function (done) {
 
             Request.get('http://localhost:17082/filefn/index.js', function (err, res, body) {
@@ -382,8 +379,7 @@
             });
         });
 
-        describe('when using a relative path', function() {
->>>>>>> 6855a709
+        describe('when using a relative path', function () {
 
             it('returns a file in the response with the correct headers', function (done) {
 
@@ -465,9 +461,9 @@
             });
         });
 
-        it('throws an error when adding a route with a parameter and string path', function(done) {
-
-            var fn = function() {
+        it('throws an error when adding a route with a parameter and string path', function (done) {
+
+            var fn = function () {
 
                 server.addRoute({ method: 'GET', path: '/fileparam/{path}', handler: { file: './package.json' } });
             };
@@ -476,11 +472,11 @@
             done();
         });
 
-        it('doesn\'t throw an error when adding a route with a parameter and function path', function(done) {
-
-            var fn = function() {
-
-                server.addRoute({ method: 'GET', path: '/fileparam/{path}', handler: { file: function() {} } });
+        it('doesn\'t throw an error when adding a route with a parameter and function path', function (done) {
+
+            var fn = function () {
+
+                server.addRoute({ method: 'GET', path: '/fileparam/{path}', handler: { file: function () { } } });
             };
 
             expect(fn).to.not.throw(Error);
