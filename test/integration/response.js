--- conflicted
+++ resolved
@@ -842,25 +842,21 @@
             });
         });
 
-<<<<<<< HEAD
-        it('returns a file when requesting a file from multi directory setup', function (done) {
-
-            server.start(function () {
-
-                Request.get(server.settings.uri + '/multiple/unit/response/directory.js', function (err, res, body) {
+        it('returns a file when requesting a file from multi directory setup', function (done) {
+
+            server.start(function () {
+
+                Request.get(server.settings.uri + '/multiple/unit/response/directory.js', function (err, res, body) {
 
                     expect(err).to.not.exist;
                     expect(res.statusCode).to.equal(200);
                     expect(body).to.contain('no_suck_path');
-                    done();
-                });
-            });
+                    done();
+                });
+            });
         });
 
         it('returns the correct file when requesting a file from a child directory', function (done) {
-=======
-        it('returns the correct file when requesting a file from a child directory', function (done) {
->>>>>>> fbf3b470
 
             server.start(function () {
 
