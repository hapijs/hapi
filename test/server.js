// Load modules

var Net = require('net');
var Fs = require('fs');
var Https = require('https');
var Os = require('os');
var Path = require('path');
var Lab = require('lab');
var Hapi = require('..');
<<<<<<< HEAD
var Path = require('path');
var Joi = require('joi');
=======
var Defaults = require('../lib/defaults');

>>>>>>> c6c445b9

// Declare internals

var internals = {};


// Test shortcuts

var expect = Lab.expect;
var before = Lab.before;
var after = Lab.after;
var describe = Lab.experiment;
var it = Lab.test;


describe('Server', function () {

    it('calls start twice', function (done) {

        var server = new Hapi.Server(0);
        server.start(function () {

            server.start(function () {

                server.stop(function () {

                    done();
                });
            });
        });
    });

    it('won\'t stop until all connections are closed', function (done) {

        var server = Hapi.createServer(0);
        server.start(function () {

            var socket1 = new Net.Socket();
            var socket2 = new Net.Socket();
            socket1.on('error', function () { });
            socket2.on('error', function () { });

            socket1.connect(server.info.port, '127.0.0.1', function () {

                socket2.connect(server.info.port, '127.0.0.1', function () {

                    server.listener.getConnections(function (err, count) {

                        expect(count).to.be.greaterThan(0);

                        server.stop(function () {

                            server.listener.getConnections(function (err, count) {

                                expect(count).to.equal(0);
                                done();
                            });
                        });

                        socket1.end();
                        socket2.end();
                    });
                });
            });
        });
    });

    it('won\'t destroy connections until after the timeout', function (done) {

        var server = Hapi.createServer(0);
        server.start(function () {

            var socket1 = new Net.Socket();
            var socket2 = new Net.Socket();

            socket1.once('error', function (err) {

                expect(err.errno).to.equal('ECONNRESET');
            });

            socket2.once('error', function (err) {

                expect(err.errno).to.equal('ECONNRESET');
            });

            socket1.connect(server.info.port, server.settings.host, function () {

                socket2.connect(server.info.port, server.settings.host, function () {

                    server.listener.getConnections(function (err, count) {

                        expect(count).to.be.greaterThan(0);
                        var timer = new Hapi.utils.Bench();

                        server.stop({ timeout: 20 }, function () {

                            expect(timer.elapsed()).to.be.at.least(19);
                            done();
                        });
                    });
                });
            });
        });
    });

    it('won\'t destroy connections if they close by themselves', function (done) {

        var server = Hapi.createServer(0);
        server.start(function () {

            var socket1 = new Net.Socket();
            var socket2 = new Net.Socket();

            socket1.once('error', function (err) {

                expect(err.errno).to.equal('ECONNRESET');
            });

            socket2.once('error', function (err) {

                expect(err.errno).to.equal('ECONNRESET');
            });

            socket1.connect(server.info.port, server.settings.host, function () {

                socket2.connect(server.info.port, server.settings.host, function () {

                    server.listener.getConnections(function (err, count) {

                        expect(count).to.be.greaterThan(0);
                        var timer = new Hapi.utils.Bench();

                        server.stop(function () {

                            server.listener.getConnections(function (err, count) {

                                expect(count).to.equal(0);
                                expect(timer.elapsed()).to.be.at.least(9);
                                done();
                            });
                        });

                        setTimeout(function () {

                            socket1.end();
                            socket2.end();
                        }, 10);
                    });
                });
            });
        });
    });

    it('removes connection event listeners after it stops', function (done) {

        var server = Hapi.createServer(0);
        server.start(function () {

            server.stop(function () {

                server.start(function () {

                    server.stop(function () {

                        expect(server.listeners('connection').length).to.be.eql(0);
                        done();
                    });
                });
            });
        });
    });

    it('provisions a server cache', function (done) {

        var server = new Hapi.Server(0);
        var cache = server.cache('test', { expiresIn: 1000 });
        server.start(function () {

            cache.set('a', 'going in', 0, function (err) {

                cache.get('a', function (err, value) {

                    expect(value.item).to.equal('going in');

                    server.stop(function () {

                        done();
                    });
                });
            });
        });
    });

    it('measures loop delay', function (done) {

        var server = new Hapi.Server(0, { load: { sampleInterval: 4 } });
        var handler = function (request, reply) {

            var start = Date.now();
            while (Date.now() - start < 5);
            reply('ok');
        };

        server.route({ method: 'GET', path: '/', handler: handler });
        server.start(function (err) {

            server.inject('/', function (res) {

                expect(server.load.eventLoopDelay).to.equal(0);

                setImmediate(function () {

                    server.inject('/', function (res) {

                        expect(server.load.eventLoopDelay).to.be.above(0);

                        setImmediate(function () {

                            server.inject('/', function (res) {

                                expect(server.load.eventLoopDelay).to.be.above(0);
                                expect(server.load.heapUsed).to.be.above(1024 * 1024);
                                expect(server.load.rss).to.be.above(1024 * 1024);
                                server.stop(function () {

                                    done();
                                });
                            });
                        });
                    });
                });
            });
        });
    });

    it('rejects request due to high rss load', function (done) {

        var server = new Hapi.Server(0, { load: { sampleInterval: 5, maxRssBytes: 1 } });
        var handler = function (request, reply) {

            var start = Date.now();
            while (Date.now() - start < 10);
            reply('ok');
        };

        server.route({ method: 'GET', path: '/', handler: handler });
        server.start(function (err) {

            server.inject('/', function (res) {

                expect(res.statusCode).to.equal(200);

                setImmediate(function () {

                    server.inject('/', function (res) {

                        expect(res.statusCode).to.equal(503);
                        server.stop(function () {

                            done();
                        });
                    });
                });
            });
        });
    });

    it('rejects request due to high heap load', function (done) {

        var server = new Hapi.Server(0, { load: { sampleInterval: 5, maxHeapUsedBytes: 1 } });
        var handler = function (request, reply) {

            var start = Date.now();
            while (Date.now() - start < 10);
            reply('ok');
        };

        server.route({ method: 'GET', path: '/', handler: handler });
        server.start(function (err) {

            server.inject('/', function (res) {

                expect(res.statusCode).to.equal(200);

                setImmediate(function () {

                    server.inject('/', function (res) {

                        expect(res.statusCode).to.equal(503);
                        server.stop(function () {

                            done();
                        });
                    });
                });
            });
        });
    });

    it('rejects request due to high event loop delay load', function (done) {

        var server = new Hapi.Server(0, { load: { sampleInterval: 5, maxEventLoopDelay: 1 } });
        var handler = function (request, reply) {

            var start = Date.now();
            while (Date.now() - start < 10);
            reply('ok');
        };

        server.route({ method: 'GET', path: '/', handler: handler });
        server.start(function (err) {

            server.inject('/', function (res) {

                expect(res.statusCode).to.equal(200);

                setImmediate(function () {

                    server.inject('/', function (res) {

                        expect(res.statusCode).to.equal(503);
                        server.stop(function () {

                            done();
                        });
                    });
                });
            });
        });
    });

    it('reuses the same cache segment', function (done) {

        var server = new Hapi.Server({ cache: { engine: 'catbox-memory', shared: true } });
        expect(function () {

            var a1 = server.cache('a', { expiresIn: 1000 });
            var a2 = server.cache('a', { expiresIn: 1000 });
        }).to.not.throw;
        done();
    });

    var tlsOptions = {
        key: '-----BEGIN RSA PRIVATE KEY-----\nMIIEpAIBAAKCAQEA0UqyXDCqWDKpoNQQK/fdr0OkG4gW6DUafxdufH9GmkX/zoKz\ng/SFLrPipzSGINKWtyMvo7mPjXqqVgE10LDI3VFV8IR6fnART+AF8CW5HMBPGt/s\nfQW4W4puvBHkBxWSW1EvbecgNEIS9hTGvHXkFzm4xJ2e9DHp2xoVAjREC73B7JbF\nhc5ZGGchKw+CFmAiNysU0DmBgQcac0eg2pWoT+YGmTeQj6sRXO67n2xy/hA1DuN6\nA4WBK3wM3O4BnTG0dNbWUEbe7yAbV5gEyq57GhJIeYxRvveVDaX90LoAqM4cUH06\n6rciON0UbDHV2LP/JaH5jzBjUyCnKLLo5snlbwIDAQABAoIBAQDJm7YC3pJJUcxb\nc8x8PlHbUkJUjxzZ5MW4Zb71yLkfRYzsxrTcyQA+g+QzA4KtPY8XrZpnkgm51M8e\n+B16AcIMiBxMC6HgCF503i16LyyJiKrrDYfGy2rTK6AOJQHO3TXWJ3eT3BAGpxuS\n12K2Cq6EvQLCy79iJm7Ks+5G6EggMZPfCVdEhffRm2Epl4T7LpIAqWiUDcDfS05n\nNNfAGxxvALPn+D+kzcSF6hpmCVrFVTf9ouhvnr+0DpIIVPwSK/REAF3Ux5SQvFuL\njPmh3bGwfRtcC5d21QNrHdoBVSN2UBLmbHUpBUcOBI8FyivAWJhRfKnhTvXMFG8L\nwaXB51IZAoGBAP/E3uz6zCyN7l2j09wmbyNOi1AKvr1WSmuBJveITouwblnRSdvc\nsYm4YYE0Vb94AG4n7JIfZLKtTN0xvnCo8tYjrdwMJyGfEfMGCQQ9MpOBXAkVVZvP\ne2k4zHNNsfvSc38UNSt7K0HkVuH5BkRBQeskcsyMeu0qK4wQwdtiCoBDAoGBANF7\nFMppYxSW4ir7Jvkh0P8bP/Z7AtaSmkX7iMmUYT+gMFB5EKqFTQjNQgSJxS/uHVDE\nSC5co8WGHnRk7YH2Pp+Ty1fHfXNWyoOOzNEWvg6CFeMHW2o+/qZd4Z5Fep6qCLaa\nFvzWWC2S5YslEaaP8DQ74aAX4o+/TECrxi0z2lllAoGAdRB6qCSyRsI/k4Rkd6Lv\nw00z3lLMsoRIU6QtXaZ5rN335Awyrfr5F3vYxPZbOOOH7uM/GDJeOJmxUJxv+cia\nPQDflpPJZU4VPRJKFjKcb38JzO6C3Gm+po5kpXGuQQA19LgfDeO2DNaiHZOJFrx3\nm1R3Zr/1k491lwokcHETNVkCgYBPLjrZl6Q/8BhlLrG4kbOx+dbfj/euq5NsyHsX\n1uI7bo1Una5TBjfsD8nYdUr3pwWltcui2pl83Ak+7bdo3G8nWnIOJ/WfVzsNJzj7\n/6CvUzR6sBk5u739nJbfgFutBZBtlSkDQPHrqA7j3Ysibl3ZIJlULjMRKrnj6Ans\npCDwkQKBgQCM7gu3p7veYwCZaxqDMz5/GGFUB1My7sK0hcT7/oH61yw3O8pOekee\nuctI1R3NOudn1cs5TAy/aypgLDYTUGQTiBRILeMiZnOrvQQB9cEf7TFgDoRNCcDs\nV/ZWiegVB/WY7H0BkCekuq5bHwjgtJTpvHGqQ9YD7RhE8RSYOhdQ/Q==\n-----END RSA PRIVATE KEY-----\n',
        cert: '-----BEGIN CERTIFICATE-----\nMIIDBjCCAe4CCQDvLNml6smHlTANBgkqhkiG9w0BAQUFADBFMQswCQYDVQQGEwJV\nUzETMBEGA1UECAwKU29tZS1TdGF0ZTEhMB8GA1UECgwYSW50ZXJuZXQgV2lkZ2l0\ncyBQdHkgTHRkMB4XDTE0MDEyNTIxMjIxOFoXDTE1MDEyNTIxMjIxOFowRTELMAkG\nA1UEBhMCVVMxEzARBgNVBAgMClNvbWUtU3RhdGUxITAfBgNVBAoMGEludGVybmV0\nIFdpZGdpdHMgUHR5IEx0ZDCCASIwDQYJKoZIhvcNAQEBBQADggEPADCCAQoCggEB\nANFKslwwqlgyqaDUECv33a9DpBuIFug1Gn8Xbnx/RppF/86Cs4P0hS6z4qc0hiDS\nlrcjL6O5j416qlYBNdCwyN1RVfCEen5wEU/gBfAluRzATxrf7H0FuFuKbrwR5AcV\nkltRL23nIDRCEvYUxrx15Bc5uMSdnvQx6dsaFQI0RAu9weyWxYXOWRhnISsPghZg\nIjcrFNA5gYEHGnNHoNqVqE/mBpk3kI+rEVzuu59scv4QNQ7jegOFgSt8DNzuAZ0x\ntHTW1lBG3u8gG1eYBMquexoSSHmMUb73lQ2l/dC6AKjOHFB9Ouq3IjjdFGwx1diz\n/yWh+Y8wY1Mgpyiy6ObJ5W8CAwEAATANBgkqhkiG9w0BAQUFAAOCAQEAoSc6Skb4\ng1e0ZqPKXBV2qbx7hlqIyYpubCl1rDiEdVzqYYZEwmst36fJRRrVaFuAM/1DYAmT\nWMhU+yTfA+vCS4tql9b9zUhPw/IDHpBDWyR01spoZFBF/hE1MGNpCSXXsAbmCiVf\naxrIgR2DNketbDxkQx671KwF1+1JOMo9ffXp+OhuRo5NaGIxhTsZ+f/MA4y084Aj\nDI39av50sTRTWWShlN+J7PtdQVA5SZD97oYbeUeL7gI18kAJww9eUdmT0nEjcwKs\nxsQT1fyKbo7AlZBY4KSlUMuGnn0VnAsB9b+LxtXlDfnjyM8bVQx1uAfRo0DO8p/5\n3J5DTjAU55deBQ==\n-----END CERTIFICATE-----\n'
    };

    it('throws an error constructed without new', function (done) {

        var fn = function () {

            Hapi.Server();
        };
        expect(fn).throws(Error, 'Server must be instantiated using new');
        done();
    });

    it('defaults to port 80 when no port is provided', function (done) {

        var server = new Hapi.Server();
        expect(server.info.port).to.be.equal(80);
        done();
    });

    it('defaults to port 443 when no port is provided with tls', function (done) {

        var server = new Hapi.Server({ tls: tlsOptions });
        expect(server.info.port).to.be.equal(443);
        done();
    });

    it('defaults to port 80 when a null port is provided', function (done) {

        var server = new Hapi.Server(null);
        expect(server.info.port).to.be.equal(80);
        done();
    });

    it('allows a ephemeral port to be set', function (done) {

        var server = new Hapi.Server(0);
        expect(server.info.port).to.be.equal(0);
        done();
    });

    it('defaults to 0.0.0.0 when no host is provided', function (done) {

        var server = new Hapi.Server(0);
        server.start(function () {

            expect(server.info.host).to.equal('0.0.0.0');
            done();
        });
    });

    it('does not throw an error when host and port are provided', function (done) {

        var fn = function () {

            var server = new Hapi.Server('localhost', 8888);
        };
        expect(fn).to.not.throw(Error);
        done();
    });

    it('does not throw an error when host and port are provided and port is a string', function (done) {

        var fn = function () {

            var server = new Hapi.Server('localhost', '8888');
        };
        expect(fn).to.not.throw(Error);
        done();
    });

    it('does not throw an error when port is a string', function (done) {

        var fn = function () {

            var server = new Hapi.Server('8888');
        };
        expect(fn).to.not.throw(Error);
        done();
    });

    it('does throw an error when two ports and one is a string is provided', function (done) {

        var fn = function () {

            var server = new Hapi.Server('8888', 8900);
        };
        expect(fn).to.throw(Error);
        done();
    });

    it('does throw an error when two hosts are provided', function (done) {

        var fn = function () {

            var server = new Hapi.Server('localhost', '127.0.0.1');
        };
        expect(fn).to.throw(Error);
        done();
    });

    it('throws an error when double port config is provided', function (done) {

        var fn = function () {

            var server = new Hapi.Server(8080, 8084);
        };
        expect(fn).throws(Error);
        done();
    });

    it('throws an error when invalid config properties are provided', function (done) {

        var fn = function () {

            var server = new Hapi.Server({ cache: 'catbox-memory', something: false });
        };

        expect(fn).throws(Error);
        done();
    });

    it('throws an error when double host config is provided', function (done) {

        var fn = function () {

            var server = new Hapi.Server('0.0.0.0', 'localhost');
        };
        expect(fn).throws(Error);
        done();
    });

    it('creates a server listening on a unix domain socket', function (done) {

        var host = Path.join(__dirname, 'hapi-server.socket');
        var server = new Hapi.Server(host);

        expect(server._unixDomainSocket).to.equal(true);
        expect(server._host).to.equal(host);

        server.start(function () {

            var absSocketPath = Path.resolve(host);
            expect(server.info.host).to.equal(absSocketPath);
            server.stop(function () {

                if (Fs.existsSync(host)) {
                    Fs.unlinkSync(host);
                }
                done();
            });
        });
    });

    it('creates a server listening on a windows named pipe', function (done) {

        var host = '\\\\.\\pipe\\6653e55f-26ec-4268-a4f2-882f4089315c';
        var server = new Hapi.Server(host);

        expect(server._windowsNamedPipe).to.equal(true);
        expect(server._host).to.equal(host);

        server.start(function () {

            expect(server.info.host).to.equal(host);
            server.stop(function () {

                done();
            });
        });
    });

    it('throws an error when unknown arg type is provided', function (done) {

        var fn = function () {

            var server = new Hapi.Server(true);
        };
        expect(fn).throws(Error);
        done();
    });

    it('assigns this.views when config enables views', function (done) {

        var server = new Hapi.Server({
            views: {
                engines: { 'html': 'handlebars' }
            }
        });
        expect(server._views).to.exist;
        done();
    });

    it('creates an https server when passed tls options', function (done) {

        var server = new Hapi.Server({ tls: tlsOptions });
        expect(server.listener instanceof Https.Server).to.equal(true);
        done();
    });

    it('removes duplicate labels', function (done) {

        var server = new Hapi.Server({ labels: ['a', 'b', 'a', 'c', 'b'] });
        expect(server.settings.labels).to.deep.equal(['a', 'b', 'c']);
        done();
    });

    it('sets info.uri with default localhost when no hostname', function (done) {

        var orig = Os.hostname;
        Os.hostname = function () {

            Os.hostname = orig;
            return '';
        };

        var server = new Hapi.Server(80);
        expect(server.info.uri).to.equal('http://localhost:80');
        done();
    });

    describe('#start', function () {

        it('does not throw an error', function (done) {

            var fn = function () {

                var server = new Hapi.Server(0);
                server.start();
                server.stop();
            };
            expect(fn).to.not.throw(Error);
            done();
        });

        it('calls the callback when provided', function (done) {

            var server = new Hapi.Server(0);
            server.start(function () {

                expect(server.info.host).to.equal('0.0.0.0');
                expect(server.info.port).to.not.equal(0);
                server.stop();
                done();
            });
        });

        it('calls the callback when provided with tls', function (done) {

            var server = new Hapi.Server('0.0.0.0', 0, { tls: tlsOptions });
            server.start(function () {

                expect(server.info.host).to.equal('0.0.0.0');
                expect(server.info.port).to.not.equal(0);
                server.stop();
                done();
            });
        });

        it('sets info with defaults no hostname or address', function (done) {

            var hostname = Os.hostname;
            Os.hostname  = function () {

                Os.hostname = hostname;
                return '';
            };

            var server = new Hapi.Server(0);
            expect(server._host).to.equal('');

            var address = server.listener.address;
            server.listener.address = function () {

                server.listener.address = address;
                var add = address.call(this);
                add.address = '';
                return add;
            };

            server.start(function () {

                expect(server.info.host).to.equal('0.0.0.0');
                expect(server.info.uri).to.equal('http://localhost:' + server.info.port);
                server.stop();
                done();
            });
        });
    });

    describe('#stop', function () {

        it('does not throw an error when the server is started', function (done) {

            var fn = function () {

                var server = new Hapi.Server(0);

                server.start(function () {

                    server.stop();
                    done();
                });
            };
            expect(fn).to.not.throw(Error);
        });

        it('ignores repeated calls when the server is not started', function (done) {

            var fn = function () {

                var server = new Hapi.Server(0);
                server.stop();
            };
            expect(fn).to.not.throw(Error);
            done();
        });

        it('calls the callback when provided with one', function (done) {

            var fn = function () {

                var server = new Hapi.Server(0);

                server.start(function () {

                    server.stop(function () {

                        done();
                    });

                });
            };
            expect(fn).to.not.throw(Error);
        });
    });

    describe('#route', function () {

        it('throws an error when a route is passed in that is missing a path', function (done) {

            var fn = function () {

                var route = {};
                var server = new Hapi.Server();
                server.route(route);
            };
            expect(fn).to.throw(Error);
            done();
        });

        it('throws an error when a route is passed in that is missing a method', function (done) {

            var fn = function () {

                var route = {
                    path: '/test'
                };
                var server = new Hapi.Server();
                server.route(route);
            };
            expect(fn).to.throw(Error);
            done();
        });

        it('throws an error when a route is passed in that is missing a handler', function (done) {

            var fn = function () {

                var route = {
                    path: '/test',
                    method: 'put'
                };
                var server = new Hapi.Server();
                server.route(route);
            };
            expect(fn).to.throw(Error);
            done();
        });

        it('adds route to correct _router method property', function (done) {

            var route = {
                path: '/test',
                method: 'put',
                handler: function () { }
            };
            var server = new Hapi.Server();
            server.route(route);

            expect(server._router.routes.put[0].path).to.equal('/test');
            done();
        });

        it('throws an error when a new route conflicts with an existing route', function (done) {

            var fn = function () {

                var server = new Hapi.Server();
                server.route({ path: '/test/{p}/{p}/end', method: 'put', handler: function () { } });
                server.route({ path: '/test/{p*2}/end', method: 'put', handler: function () { } });
            };
            expect(fn).to.throw(Error);
            done();
        });

        it('does not throw an error when routes differ in case and case is sensitive', function (done) {

            var fn = function () {

                var server = new Hapi.Server({ router: { isCaseSensitive: true } });
                server.route({ path: '/test/{p}/End', method: 'put', handler: function () { } });
                server.route({ path: '/test/{p}/end', method: 'put', handler: function () { } });
            };
            expect(fn).to.not.throw(Error);
            done();
        });

        it('throws an error when routes differ in case and case is insensitive', function (done) {

            var fn = function () {

                var server = new Hapi.Server({ router: { isCaseSensitive: false } });
                server.route({ path: '/test/{p}/End', method: 'put', handler: function () { } });
                server.route({ path: '/test/{p}/end', method: 'put', handler: function () { } });
            };
            expect(fn).to.throw(Error);
            done();
        });

        it('throws an error when route params differ in case and case is sensitive', function (done) {

            var fn = function () {

                var server = new Hapi.Server({ router: { isCaseSensitive: true } });
                server.route({ path: '/test/{P}/end', method: 'put', handler: function () { } });
                server.route({ path: '/test/{p}/end', method: 'put', handler: function () { } });
            };
            expect(fn).to.throw(Error);
            done();
        });

        it('does not lowercase params when case is insensitive', function (done) {

            var server = new Hapi.Server({ router: { isCaseSensitive: false } });
            server.route({
                path: '/test/{userId}/end', method: 'put', handler: function (request) {

                    expect(request.params.userId).to.exist;
                    done();
                }
            });

            server.inject({ url: '/test/2100/end', method: 'PUT' }, function () {

            });
        });

        it('adds to routes object with the passed in routes values', function (done) {

            var routes = [{
                path: '/test',
                method: 'put',
                handler: function () { }
            }, {
                path: '/test',
                method: 'post',
                handler: function () { }
            }];
            var server = new Hapi.Server();
            server.route(routes);

            expect(server._router.routes.put[0].path).to.equal('/test');
            done();
        });


        it('errors when handler does not conform to schema', function(done) {

            var theRoute = {
                method: 'GET',
                path: '/testhandler',
                handler: { proxy: { hostbad: 'test.com', port: 80, redirects: 5 } }
            };


            var fn = function() {

                var server = new Hapi.Server();
                server.route(theRoute);
            };

            expect(fn).to.throw(Error);
            done();
        });
    });

    describe('#table', function () {

        it('returns an array of the current routes', function (done) {

            var server = new Hapi.Server();

            server.route({ path: '/test/', method: 'get', handler: function () { } });
            server.route({ path: '/test/{p}/end', method: 'get', handler: function () { } });

            var routes = server.table();

            expect(routes.length).to.equal(2);
            expect(routes[0].path).to.equal('/test/');
            done();
        });

        it('combines global and vhost routes', function (done) {

            var server = new Hapi.Server();

            server.route({ path: '/test/', method: 'get', handler: function () { } });
            server.route({ path: '/test/', vhost: 'one.example.com', method: 'get', handler: function () { } });
            server.route({ path: '/test/', vhost: 'two.example.com', method: 'get', handler: function () { } });
            server.route({ path: '/test/{p}/end', method: 'get', handler: function () { } });

            var routes = server.table();

            expect(routes.length).to.equal(4);
            done();
        });

        it('combines global and vhost routes and filters based on host', function (done) {

            var server = new Hapi.Server();

            server.route({ path: '/test/', method: 'get', handler: function () { } });
            server.route({ path: '/test/', vhost: 'one.example.com', method: 'get', handler: function () { } });
            server.route({ path: '/test/', vhost: 'two.example.com', method: 'get', handler: function () { } });
            server.route({ path: '/test/{p}/end', method: 'get', handler: function () { } });

            var routes = server.table('one.example.com');

            expect(routes.length).to.equal(3);
            done();
        });

        it('accepts a list of hosts', function (done) {

            var server = new Hapi.Server();

            server.route({ path: '/test/', method: 'get', handler: function () { } });
            server.route({ path: '/test/', vhost: 'one.example.com', method: 'get', handler: function () { } });
            server.route({ path: '/test/', vhost: 'two.example.com', method: 'get', handler: function () { } });
            server.route({ path: '/test/{p}/end', method: 'get', handler: function () { } });

            var routes = server.table(['one.example.com', 'two.example.com']);

            expect(routes.length).to.equal(4);
            done();
        });

        it('ignores unknown host', function (done) {

            var server = new Hapi.Server();

            server.route({ path: '/test/', method: 'get', handler: function () { } });
            server.route({ path: '/test/', vhost: 'one.example.com', method: 'get', handler: function () { } });
            server.route({ path: '/test/', vhost: 'two.example.com', method: 'get', handler: function () { } });
            server.route({ path: '/test/{p}/end', method: 'get', handler: function () { } });

            var routes = server.table('three.example.com');

            expect(routes.length).to.equal(2);
            done();
        });
    });

    describe('#log', function () {

        it('emits a log event', function (done) {

            var server = new Hapi.Server();

            var count = 0;
            server.once('log', function (event) {

                ++count;
                expect(event.data).to.equal('log event 1');
            });

            server.pack.events.once('log', function (event) {

                ++count;
                expect(event.data).to.equal('log event 1');
            });

            server.log('1', 'log event 1', Date.now());

            server.once('log', function (event) {

                ++count;
                expect(event.data).to.equal('log event 2');
            });

            server.log(['2'], 'log event 2', new Date(Date.now()));

            expect(count).to.equal(3);
            done();
        });

        it('emits a log event and print to console', function (done) {

            var server = new Hapi.Server();

            server.once('log', function (event) {

                expect(event.data).to.equal('log event 1');
            });

            var orig = console.error;
            console.error = function () {

                console.error = orig;
                expect(arguments[0]).to.equal('Debug:');
                expect(arguments[1]).to.equal('hapi, internal, implementation, error');

                done();
            };

            server.log(['hapi', 'internal', 'implementation', 'error'], 'log event 1');
        });
    });

<<<<<<< HEAD

    describe('#handler', function() {

        it('adds new handler', function(done) {

            var newHandlerType = function (route, options) {
                
                return function (request, reply) {

                    reply("message is: " + options.msg);
                };
            };

            var fn = function () {

                var server = new Hapi.Server();
                server.handler('proxy', newHandlerType);
            };

            expect(fn).to.not.throw(Error);
            done();
        });


        it('adds new handler with schema', function(done) {

            var newHandlerType = function (route, options)  {

                return function (request, reply) {

                    reply("message is: " + options.msg);
                };
            };

            var newSchema = { msg: Joi.string() };

            var fn = function () {

                var server = new Hapi.Server();
                server.handler('proxy', newHandlerType, newSchema);
            };

            expect(fn).to.not.throw(Error);
            done();
        });
    });


    describe('#handlerSchema', function() {

        it('adds new handler schema', function(done) {

            var schema = { test: Joi.string() };

            var fn = function () {

                var server = new Hapi.Server();
                server.handlerSchema('test', schema);
            };

            expect(fn).to.not.throw(Error);
=======
    describe('#state', function () {

        it('uses default options', function (done) {

            var server = new Hapi.Server();
            server.state('steve');
            expect(server._stateDefinitions['steve']).deep.equal(Defaults.state);
>>>>>>> c6c445b9
            done();
        });
    });
});<|MERGE_RESOLUTION|>--- conflicted
+++ resolved
@@ -7,13 +7,10 @@
 var Path = require('path');
 var Lab = require('lab');
 var Hapi = require('..');
-<<<<<<< HEAD
 var Path = require('path');
 var Joi = require('joi');
-=======
 var Defaults = require('../lib/defaults');
 
->>>>>>> c6c445b9
 
 // Declare internals
 
@@ -988,7 +985,6 @@
         });
     });
 
-<<<<<<< HEAD
 
     describe('#handler', function() {
 
@@ -1050,7 +1046,11 @@
             };
 
             expect(fn).to.not.throw(Error);
-=======
+            done();
+        )};
+    )};
+
+
     describe('#state', function () {
 
         it('uses default options', function (done) {
@@ -1058,7 +1058,6 @@
             var server = new Hapi.Server();
             server.state('steve');
             expect(server._stateDefinitions['steve']).deep.equal(Defaults.state);
->>>>>>> c6c445b9
             done();
         });
     });
