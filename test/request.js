--- conflicted
+++ resolved
@@ -1,12 +1,6 @@
 'use strict';
 
-<<<<<<< HEAD
 const { URL, URLSearchParams } = require('url');
-
-// Load modules
-
-=======
->>>>>>> ae025555
 const Http = require('http');
 const Net = require('net');
 const Stream = require('stream');
