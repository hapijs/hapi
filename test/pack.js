--- conflicted
+++ resolved
@@ -710,7 +710,6 @@
         });
     });
 
-<<<<<<< HEAD
     it('returns a reference to the new server when adding one to the pack', function (done) {
 
         var pack = new Hapi.Pack();
@@ -720,21 +719,23 @@
         server.inject({ url: '/' }, function (res) {
 
             expect(res.statusCode).to.equal(404);
-=======
-     it('plugin can set route handler', function (done) {
+            done();
+        });
+    });
+    
+    it('plugin can set route handler', function (done) {
 
         var server = new Hapi.Server({ files: { relativeTo: __dirname } });
         server.pack.require('./pack/--handler', function (err) {
 
             expect(err).to.not.exist;
-            table = server.table();
+            var table = server.table();
             table.filter(function (route) {
                 if (route.path === '/handler/{file*}') {
-                    expect(route.handler).to.be.an('function');
+                    expect(route.settings.handler).to.be.an('function');
                 }
             });
 
->>>>>>> e7960f43
             done();
         });
     });
