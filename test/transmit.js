'use strict';

const ChildProcess = require('child_process');
const Fs = require('fs');
<<<<<<< HEAD
const Http = require('http');
=======
const Net = require('net');
>>>>>>> 4639686a
const Path = require('path');
const Stream = require('stream');
const Zlib = require('zlib');

const Boom = require('@hapi/boom');
const Code = require('@hapi/code');
const Hapi = require('..');
const Hoek = require('@hapi/hoek');
const Inert = require('@hapi/inert');
const Lab = require('@hapi/lab');
const LegacyReadableStream = require('legacy-readable-stream');
const Teamwork = require('@hapi/teamwork');
const Wreck = require('@hapi/wreck');

const Common = require('./common');

const internals = {};


const { describe, it } = exports.lab = Lab.script();
const expect = Code.expect;


describe('transmission', () => {

    describe('send()', () => {

        it('handlers invalid headers in error', async () => {

            const server = Hapi.server();

            const handler = (request, h) => {

                const error = Boom.badRequest();
                error.output.headers.invalid = '\u1000';
                throw error;
            };

            server.route({ method: 'GET', path: '/', handler });
            const res = await server.inject('/');
            expect(res.statusCode).to.equal(500);
        });

        it('handles invalid headers in redirect', async () => {

            const server = Hapi.server();
            server.route({ method: 'GET', path: '/', handler: (request, h) => h.redirect('/bad/path/\n') });
            const res = await server.inject('/');
            expect(res.statusCode).to.equal(500);
        });
    });

    describe('marshal()', () => {

        it('returns valid http date responses in last-modified header', async () => {

            const server = Hapi.server();
            await server.register(Inert);
            server.route({ method: 'GET', path: '/file', handler: { file: __dirname + '/../package.json' } });

            const res = await server.inject('/file');
            expect(res.statusCode).to.equal(200);
            expect(res.headers['last-modified']).to.equal(Fs.statSync(__dirname + '/../package.json').mtime.toUTCString());
        });

        it('returns 200 if if-modified-since is invalid', async () => {

            const server = Hapi.server();
            await server.register(Inert);
            server.route({ method: 'GET', path: '/file', handler: { file: __dirname + '/../package.json' } });

            const res = await server.inject({ url: '/file', headers: { 'if-modified-since': 'some crap' } });
            expect(res.statusCode).to.equal(200);
        });

        it('returns 200 if last-modified is invalid', async () => {

            const server = Hapi.server();
            server.route({ method: 'GET', path: '/', handler: (request, h) => h.response('ok').header('last-modified', 'some crap') });

            const res = await server.inject({ url: '/', headers: { 'if-modified-since': 'Fri, 28 Mar 2014 22:52:39 GMT' } });
            expect(res.statusCode).to.equal(200);
        });

        it('closes file handlers when not reading file stream', { skip: !Common.hasLsof }, async () => {

            const server = Hapi.server();
            await server.register(Inert);
            server.route({ method: 'GET', path: '/file', handler: { file: __dirname + '/../package.json' } });

            const res1 = await server.inject('/file');
            const res2 = await server.inject({ url: '/file', headers: { 'if-modified-since': res1.headers.date } });
            expect(res2.statusCode).to.equal(304);

            await new Promise((resolve) => {

                const cmd = ChildProcess.spawn('lsof', ['-p', process.pid]);
                let lsof = '';

                cmd.stdout.on('data', (buffer) => {

                    lsof += buffer.toString();
                });

                cmd.stdout.on('end', () => {

                    let count = 0;
                    const lines = lsof.split('\n');
                    for (let i = 0; i < lines.length; ++i) {
                        count += (lines[i].match(/package.json/) === null ? 0 : 1);
                    }

                    expect(count).to.equal(0);
                    resolve();
                });

                cmd.stdin.end();
            });
        });

        it('closes file handlers when not using a manually open file stream', { skip: !Common.hasLsof }, async () => {

            const server = Hapi.server();
            server.route({ method: 'GET', path: '/file', handler: (request, h) => h.response(Fs.createReadStream(__dirname + '/../package.json')).header('etag', 'abc') });

            const res1 = await server.inject('/file');
            const res2 = await server.inject({ url: '/file', headers: { 'if-none-match': res1.headers.etag } });
            expect(res2.statusCode).to.equal(304);

            await new Promise((resolve) => {

                const cmd = ChildProcess.spawn('lsof', ['-p', process.pid]);
                let lsof = '';

                cmd.stdout.on('data', (buffer) => {

                    lsof += buffer.toString();
                });

                cmd.stdout.on('end', () => {

                    let count = 0;
                    const lines = lsof.split('\n');
                    for (let i = 0; i < lines.length; ++i) {
                        count += (lines[i].match(/package.json/) === null ? 0 : 1);
                    }

                    expect(count).to.equal(0);
                    resolve();
                });

                cmd.stdin.end();
            });
        });

        it('returns a 304 when the request has if-modified-since and the response has not been modified since (larger)', async () => {

            const server = Hapi.server();
            await server.register(Inert);
            server.route({ method: 'GET', path: '/file', handler: { file: __dirname + '/../package.json' } });

            const res1 = await server.inject('/file');
            const last = new Date(Date.parse(res1.headers['last-modified']) + 1000);
            const res2 = await server.inject({ url: '/file', headers: { 'if-modified-since': last.toUTCString() } });
            expect(res2.statusCode).to.equal(304);
            expect(res2.headers['content-length']).to.not.exist();
            expect(res2.headers.etag).to.exist();
            expect(res2.headers['last-modified']).to.exist();
        });

        it('returns a 304 when the request has if-modified-since and the response has not been modified since (equal)', async () => {

            const server = Hapi.server();
            await server.register(Inert);
            server.route({ method: 'GET', path: '/file', handler: { file: __dirname + '/../package.json' } });

            const res1 = await server.inject('/file');
            const res2 = await server.inject({ url: '/file', headers: { 'if-modified-since': res1.headers['last-modified'] } });
            expect(res2.statusCode).to.equal(304);
            expect(res2.headers['content-length']).to.not.exist();
            expect(res2.headers.etag).to.exist();
            expect(res2.headers['last-modified']).to.exist();
        });

        it('returns a 200 when the request has if-modified-since and the response has been modified since (less)', async () => {

            const server = Hapi.server();
            await server.register(Inert);
            server.route({ method: 'GET', path: '/file', handler: { file: __dirname + '/../package.json' } });

            const res1 = await server.inject('/file');
            const last = new Date(Date.parse(res1.headers['last-modified']) - 1000);
            const res2 = await server.inject({ url: '/file', headers: { 'if-modified-since': last.toUTCString() } });
            expect(res2.statusCode).to.equal(200);
            expect(res2.headers['content-length']).to.exist();
            expect(res2.headers.etag).to.exist();
            expect(res2.headers['last-modified']).to.exist();
        });

        it('matches etag with content-encoding', async () => {

            const server = Hapi.server({ compression: { minBytes: 1 } });
            await server.register(Inert);
            server.route({ method: 'GET', path: '/', handler: { file: __dirname + '/../package.json' } });

            // Request

            const res1 = await server.inject('/');
            expect(res1.statusCode).to.equal(200);
            expect(res1.headers.etag).to.exist();
            expect(res1.headers.etag).to.not.contain('-');

            const baseTag = res1.headers.etag.slice(0, -1);
            const gzipTag = baseTag + '-gzip"';

            // Conditional request

            const res2 = await server.inject({ url: '/', headers: { 'if-none-match': res1.headers.etag } });
            expect(res2.statusCode).to.equal(304);
            expect(res2.headers.etag).to.equal(res1.headers.etag);

            // Conditional request with accept-encoding

            const res3 = await server.inject({ url: '/', headers: { 'if-none-match': res1.headers.etag, 'accept-encoding': 'gzip' } });
            expect(res3.statusCode).to.equal(304);
            expect(res3.headers.etag).to.equal(gzipTag);

            // Conditional request with vary etag

            const res4 = await server.inject({ url: '/', headers: { 'if-none-match': res3.headers.etag, 'accept-encoding': 'gzip' } });
            expect(res4.statusCode).to.equal(304);
            expect(res4.headers.etag).to.equal(gzipTag);

            // Request with accept-encoding (gzip)

            const res5 = await server.inject({ url: '/', headers: { 'accept-encoding': 'gzip' } });
            expect(res5.statusCode).to.equal(200);
            expect(res5.headers.etag).to.equal(gzipTag);

            // Request with accept-encoding (deflate)

            const res6 = await server.inject({ url: '/', headers: { 'accept-encoding': 'deflate' } });
            expect(res6.statusCode).to.equal(200);
            expect(res6.headers.etag).to.equal(baseTag + '-deflate"');

            // Conditional request with accept-encoding (gzip)

            const res7 = await server.inject({ url: '/', headers: { 'if-none-match': res6.headers.etag, 'accept-encoding': 'gzip' } });
            expect(res7.statusCode).to.equal(304);
            expect(res7.headers.etag).to.equal(gzipTag);
        });

        it('matches etag with weak designator', async () => {

            const server = Hapi.server({ compression: { minBytes: 1 } });
            await server.register(Inert);
            server.route({ method: 'GET', path: '/', handler: { file: __dirname + '/../package.json' } });

            // Fetch etag

            const res1 = await server.inject('/');
            expect(res1.statusCode).to.equal(200);
            expect(res1.headers.etag).to.exist();
            expect(res1.headers.etag).to.not.contain('W/"');

            const weakEtag = `W/${res1.headers.etag}`;

            // Conditional request

            const res2 = await server.inject({ url: '/', headers: { 'if-none-match': weakEtag } });
            expect(res2.statusCode).to.equal(304);
            expect(res2.headers.etag).to.equal(weakEtag);
        });

        it('returns 304 when manually set to 304', async () => {

            const server = Hapi.server();
            server.route({ method: 'GET', path: '/', handler: (request, h) => h.response().code(304) });

            const res = await server.inject('/');
            expect(res.statusCode).to.equal(304);
        });

        it('returns a stream response with custom response headers', async () => {

            const handler = (request) => {

                const HeadersStream = class extends Stream.Readable {

                    constructor() {

                        super();
                        this.headers = { custom: 'header' };
                    }

                    _read(size) {

                        if (this.isDone) {
                            return;
                        }

                        this.isDone = true;

                        this.push('hello');
                        this.push(null);
                    }
                };

                return new HeadersStream();
            };

            const server = Hapi.server();
            server.route({ method: 'GET', path: '/stream', handler });

            const res = await server.inject('/stream');
            expect(res.statusCode).to.equal(200);
            expect(res.headers.custom).to.equal('header');
        });

        it('returns a stream response with custom response status code', async () => {

            const handler = (request) => {

                const HeadersStream = class extends Stream.Readable {

                    constructor() {

                        super();
                        this.statusCode = 201;
                    }

                    _read(size) {

                        if (this.isDone) {
                            return;
                        }

                        this.isDone = true;

                        this.push('hello');
                        this.push(null);
                    }
                };

                return new HeadersStream();
            };

            const server = Hapi.server();
            server.route({ method: 'GET', path: '/stream', handler });

            const res = await server.inject('/stream');
            expect(res.statusCode).to.equal(201);
        });

        it('returns an JSONP response', async () => {

            const server = Hapi.server();
            server.route({ method: 'GET', path: '/', options: { jsonp: 'callback', handler: () => ({ some: 'value' }) } });

            const res = await server.inject('/?callback=me');
            expect(res.payload).to.equal('/**/me({"some":"value"});');
            expect(res.headers['content-length']).to.equal(25);
            expect(res.headers['content-type']).to.equal('text/javascript; charset=utf-8');
        });

        it('returns an JSONP response with no payload', async () => {

            const server = Hapi.server();
            server.route({ method: 'GET', path: '/', options: { jsonp: 'callback', handler: () => null } });

            const res = await server.inject('/?callback=me');
            expect(res.payload).to.equal('/**/me();');
            expect(res.headers['content-length']).to.equal(9);
            expect(res.headers['content-type']).to.equal('text/javascript; charset=utf-8');
        });

        it('returns an JSONP response (no charset)', async () => {

            const server = Hapi.server();
            server.route({ method: 'GET', path: '/', options: { jsonp: 'callback', handler: (request, h) => h.response({ some: 'value' }).charset('') } });

            const res = await server.inject('/?callback=me');
            expect(res.payload).to.equal('/**/me({"some":"value"});');
            expect(res.headers['content-length']).to.equal(25);
            expect(res.headers['content-type']).to.equal('text/javascript');
        });

        it('returns a X-Content-Type-Options: nosniff header on JSONP responses', async () => {

            const server = Hapi.server();
            server.route({ method: 'GET', path: '/', options: { jsonp: 'callback', handler: () => ({ some: 'value' }) } });

            const res = await server.inject('/?callback=me');
            expect(res.payload).to.equal('/**/me({"some":"value"});');
            expect(res.headers['x-content-type-options']).to.equal('nosniff');
        });

        it('returns a normal response when JSONP enabled but not requested', async () => {

            const server = Hapi.server();
            server.route({ method: 'GET', path: '/', options: { jsonp: 'callback', handler: () => ({ some: 'value' }) } });

            const res = await server.inject('/');
            expect(res.payload).to.equal('{"some":"value"}');
        });

        it('returns an JSONP response with compression', async () => {

            const server = Hapi.server({ compression: { minBytes: 1 } });
            server.route({
                method: 'GET',
                path: '/user/{name*2}',
                options: {
                    handler: (request) => {

                        const parts = request.params.name.split('/');
                        return { first: parts[0], last: parts[1] };
                    },
                    jsonp: 'callback'
                }
            });

            const res = await server.inject({ url: '/user/1/2?callback=docall', headers: { 'accept-encoding': 'gzip' } });
            expect(res.headers['content-type']).to.equal('text/javascript; charset=utf-8');
            expect(res.headers['content-encoding']).to.equal('gzip');
            expect(res.headers.vary).to.equal('accept-encoding');

            const uncompressed = await internals.uncompress('unzip', res.rawPayload);
            expect(uncompressed.toString()).to.equal('/**/docall({"first":"1","last":"2"});');
        });

        it('returns an JSONP response when response is a buffer', async () => {

            const server = Hapi.server();
            server.route({ method: 'GET', path: '/', options: { jsonp: 'callback', handler: () => Buffer.from('value') } });

            const res = await server.inject('/?callback=me');
            expect(res.payload).to.equal('/**/me(value);');
            expect(res.headers['content-length']).to.equal(14);
        });

        it('returns response on bad JSONP parameter', async () => {

            const server = Hapi.server();
            server.route({ method: 'GET', path: '/', options: { jsonp: 'callback', handler: () => ({ some: 'value' }) } });

            const res = await server.inject('/?callback=me*');
            expect(res.result).to.exist();
            expect(res.result.message).to.equal('Invalid JSONP parameter value');
        });

        it('returns an JSONP handler error', async () => {

            const handler = () => {

                throw Boom.badRequest('wrong');
            };

            const server = Hapi.server();
            server.route({ method: 'GET', path: '/', options: { jsonp: 'callback', handler } });

            const res = await server.inject('/?callback=me');
            expect(res.payload).to.equal('/**/me({"statusCode":400,"error":"Bad Request","message":"wrong"});');
            expect(res.headers['content-type']).to.equal('text/javascript; charset=utf-8');
        });

        it('returns an JSONP state error', async () => {

            const server = Hapi.server();
            server.route({ method: 'GET', path: '/', options: { jsonp: 'callback', handler: () => 'ok' } });

            let validState = false;
            const preResponse = (request, h) => {

                validState = request.state && typeof request.state === 'object';
                return h.continue;
            };

            server.ext('onPreResponse', preResponse);

            const res = await server.inject({ method: 'GET', url: '/?callback=me', headers: { cookie: '+' } });
            expect(res.payload).to.equal('/**/me({"statusCode":400,"error":"Bad Request","message":"Invalid cookie header"});');
            expect(res.headers['content-type']).to.equal('text/javascript; charset=utf-8');
            expect(validState).to.equal(true);
        });

        it('sets specific caching headers', async () => {

            const server = Hapi.server();
            await server.register(Inert);
            server.route({ method: 'GET', path: '/public/{path*}', options: { cache: { privacy: 'public', expiresIn: 24 * 60 * 60 * 1000 } }, handler: { directory: { path: __dirname, listing: false, index: false } } });

            const res = await server.inject('/public/transmit.js');
            expect(res.statusCode).to.equal(200);
            expect(res.headers['cache-control']).to.equal('max-age=86400, must-revalidate, public');
        });

        it('sets caching headers', async () => {

            const server = Hapi.server();
            await server.register(Inert);
            server.route({ method: 'GET', path: '/public/{path*}', handler: { directory: { path: __dirname, listing: false, index: false } } });

            const res = await server.inject('/public/transmit.js');
            expect(res.statusCode).to.equal(200);
            expect(res.headers['cache-control']).to.equal('no-cache');
        });

        it('does not set caching headers if disabled', async () => {

            const server = Hapi.server();
            await server.register(Inert);
            server.route({ method: 'GET', path: '/public/{path*}', options: { cache: false }, handler: { directory: { path: __dirname, listing: false, index: false } } });

            const res = await server.inject('/public/transmit.js');
            expect(res.statusCode).to.equal(200);
            expect(res.headers['cache-control']).to.be.undefined();
        });

        it('does not crash when request is aborted', async () => {

            const server = Hapi.server();
            server.route({ method: 'GET', path: '/', handler: () => 'ok' });

            const team = new Teamwork.Team();
            const onRequest = (request, h) => {

                request.events.once('disconnect', () => team.attend());
                return h.continue;
            };

            server.ext('onRequest', onRequest);

            // Use state autoValue function to intercept marshal stage

            server.state('always', {
                async autoValue(request) {

                    const close = new Teamwork.Team();
                    request.raw.res.once('close', () => close.attend());

                    // Will trigger abort then close. Prior to node v15.7.0 the res close came
                    // asynchronously after req abort, but since then it comes in the same tick.
                    client.destroy();
                    await close.work;

                    return team.work;               // Continue marshalling once the request has been aborted and response closed.
                }
            });

            await server.start();

            const log = server.events.once('response');
            const client = Net.connect(server.info.port, () => {

                client.write('GET / HTTP/1.1\r\n\r\n');
            });

            const [request] = await log;
            expect(request.response.isBoom).to.be.true();
            expect(request.response.output.statusCode).to.equal(499);
            expect(request.info.completed).to.be.above(0);
            expect(request.info.responded).to.equal(0);
        });
    });

    describe('transmit()', () => {

        it('sends empty payload on 204', async () => {

            const server = Hapi.server();
            server.route({ method: 'GET', path: '/', handler: (request, h) => h.response('ok').code(204) });
            const res = await server.inject('/');
            expect(res.statusCode).to.equal(204);
            expect(res.result).to.equal(null);
        });

        it('sends 204 on empty payload', async () => {

            const server = Hapi.server();
            server.route({ method: 'GET', path: '/', handler: () => null });
            const res = await server.inject('/');
            expect(res.statusCode).to.equal(204);
            expect(res.result).to.equal(null);
        });

        it('overrides emptyStatusCode', async () => {

            const server = Hapi.server({ routes: { response: { emptyStatusCode: 200 } } });
            server.route({
                method: 'GET',
                path: '/',
                handler: () => null
            });

            const res = await server.inject('/');
            expect(res.statusCode).to.equal(200);
            expect(res.headers['content-length']).to.equal(0);
            expect(res.headers['content-type']).to.not.exist();
            expect(res.result).to.equal(null);
            expect(res.payload).to.equal('');
        });

        it('does not send 204 for chunked transfer payloads', async () => {

            const server = Hapi.server();

            const handler = (request) => {

                const TestStream = class extends Stream.Readable {

                    _read() {

                        this.push('success');
                        this.push(null);
                    }
                };

                const stream = new TestStream();
                return stream;
            };

            server.route({ method: 'GET', path: '/', handler });
            const res = await server.inject('/');
            expect(res.statusCode).to.equal(200);
            expect(res.result).to.equal('success');
        });

        it('skips compression on empty', async () => {

            const server = Hapi.server({ compression: { minBytes: 1 } });
            server.route({ method: 'GET', path: '/', handler: (request, h) => h.response().type('text/html') });
            const res = await server.inject({ url: '/', headers: { 'accept-encoding': 'gzip' } });
            expect(res.statusCode).to.equal(204);
            expect(res.result).to.equal(null);
            expect(res.headers['content-encoding']).to.not.exist();
        });

        it('skips compression on small payload', async () => {

            const server = Hapi.server({ compression: { minBytes: 10 } });
            server.route({ method: 'GET', path: '/', handler: (request, h) => 'hello' });
            const res = await server.inject({ url: '/', headers: { 'accept-encoding': 'gzip' } });
            expect(res.statusCode).to.equal(200);
            expect(res.result).to.equal('hello');
            expect(res.headers['content-encoding']).to.not.exist();
        });

        it('skips compression for 206 responses', async () => {

            const server = Hapi.server({ compression: { minBytes: 1 } });
            server.route({ method: 'GET', path: '/', handler: (request, h) => h.response('test').code(206) });
            const res = await server.inject({ url: '/', headers: { 'accept-encoding': 'gzip' } });
            expect(res.statusCode).to.equal(206);
            expect(res.result).to.equal('test');
            expect(res.headers['content-length']).to.equal(4);
            expect(res.headers['content-encoding']).to.not.exist();
        });

        it('does not skip compression for chunked transfer payloads', async () => {

            const server = Hapi.server({ compression: { minBytes: 1 } });

            const handler = (request, h) => {

                const TestStream = class extends Stream.Readable {

                    _read() {

                        this.push('success');
                        this.push(null);
                    }
                };

                const stream = new TestStream();
                return h.response(stream).type('text/html');
            };

            server.route({ method: 'GET', path: '/', handler });
            const res = await server.inject({ url: '/', headers: { 'accept-encoding': 'gzip' } });
            expect(res.statusCode).to.equal(200);
            expect(res.headers['content-encoding']).to.equal('gzip');
        });

        it('sets vary header when accept-encoding is present but does not match', async () => {

            const server = Hapi.server({ compression: { minBytes: 1 } });
            server.route({ method: 'GET', path: '/', handler: () => 'abc' });
            const res = await server.inject({ url: '/', headers: { 'accept-encoding': 'example' } });
            expect(res.statusCode).to.equal(200);
            expect(res.headers.vary).to.equal('accept-encoding');
        });

        it('handles stream errors on the response after the response has been piped (inject)', async () => {

            const handler = (request) => {

                const stream = new Stream.Readable();
                stream._read = function (size) {

                    if (this.isDone) {
                        return;
                    }

                    this.isDone = true;
                    this.push('success');
                    setImmediate(() => this.emit('error', new Error()));
                };

                return stream;
            };

            const server = Hapi.server();
            server.route({ method: 'GET', path: '/', handler });
            const log = server.events.once('response');

            const res = await server.inject('/');
            expect(res.statusCode).to.equal(500);
            expect(res.statusMessage).to.equal('Internal Server Error');
            expect(res.result.message).to.equal('An internal server error occurred');
            expect(res.raw.res.statusCode).to.equal(200);
            expect(res.raw.res.statusMessage).to.equal('OK');
            expect(res.rawPayload.toString()).to.equal('success');

            const [request] = await log;
            expect(request.response.statusCode).to.equal(500);
            expect(request.info.completed).to.be.above(0);
            expect(request.info.responded).to.equal(0);
        });

        it('handles stream errors on the response after the response has been piped (http)', async () => {

            const handler = (request) => {

                const stream = new Stream.Readable();
                stream._read = function (size) {

                    if (this.isDone) {
                        return;
                    }

                    this.isDone = true;

                    this.push('something');
                    setImmediate(() => this.emit('error', new Error()));
                };

                return stream;
            };

            const server = Hapi.server();
            const log = server.events.once('response');
            server.route({ method: 'GET', path: '/', handler });

            await server.start();
            const err = await expect(Wreck.get('http://localhost:' + server.info.port + '/')).to.reject();
            await server.stop();

            const [request] = await log;
            expect(err.data.res.statusCode).to.equal(200);
            expect(request.response.statusCode).to.equal(500);
            expect(request.info.completed).to.be.above(0);
            expect(request.info.responded).to.equal(0);
        });

        it('matches etag header list value', async () => {

            const server = Hapi.server();
            await server.register(Inert);
            server.route({ method: 'GET', path: '/file', handler: { file: __dirname + '/../package.json' } });

            await server.inject('/file');

            const res2 = await server.inject('/file');
            expect(res2.statusCode).to.equal(200);
            expect(res2.headers.etag).to.exist();

            const res3 = await server.inject({ url: '/file', headers: { 'if-none-match': 'x, ' + res2.headers.etag } });
            expect(res3.statusCode).to.equal(304);
        });

        it('changes etag when content encoding is used', async () => {

            const server = Hapi.server({ compression: { minBytes: 1 } });
            await server.register(Inert);
            server.route({ method: 'GET', path: '/file', handler: { file: __dirname + '/../package.json' } });

            await server.inject('/file');

            const res2 = await server.inject('/file');
            expect(res2.statusCode).to.equal(200);
            expect(res2.headers.etag).to.exist();
            expect(res2.headers['last-modified']).to.exist();

            const res3 = await server.inject({ url: '/file', headers: { 'accept-encoding': 'gzip' } });
            expect(res3.statusCode).to.equal(200);
            expect(res3.headers.vary).to.equal('accept-encoding');
            expect(res3.headers.etag).to.not.equal(res2.headers.etag);
            expect(res3.headers.etag).to.equal(res2.headers.etag.slice(0, -1) + '-gzip"');
            expect(res3.headers['last-modified']).to.equal(res2.headers['last-modified']);
        });

        it('returns a gzipped file in the response when the request accepts gzip', async () => {

            const server = Hapi.server({ compression: { minBytes: 1 }, routes: { files: { relativeTo: __dirname } } });
            await server.register(Inert);
            server.route({ method: 'GET', path: '/file', handler: (request, h) => h.file(__dirname + '/../package.json') });

            const res = await server.inject({ url: '/file', headers: { 'accept-encoding': 'gzip' } });
            expect(res.headers['content-type']).to.equal('application/json; charset=utf-8');
            expect(res.headers['content-encoding']).to.equal('gzip');
            expect(res.headers['content-length']).to.not.exist();
            expect(res.payload).to.exist();
        });

        it('returns a plain file when not compressible', async () => {

            const server = Hapi.server({ compression: { minBytes: 1 }, routes: { files: { relativeTo: __dirname } } });
            await server.register(Inert);
            server.route({ method: 'GET', path: '/file', handler: (request, h) => h.file(__dirname + '/file/image.png') });

            const res = await server.inject({ url: '/file', headers: { 'accept-encoding': 'gzip' } });
            expect(res.headers['content-type']).to.equal('image/png');
            expect(res.headers['content-encoding']).to.not.exist();
            expect(res.headers['content-length']).to.equal(42010);
            expect(res.headers.vary).to.not.exist();
            expect(res.payload).to.exist();
        });

        it('returns a plain file when compression disabled', async () => {

            const server = Hapi.server({ routes: { files: { relativeTo: __dirname } }, compression: false });
            await server.register(Inert);
            server.route({ method: 'GET', path: '/file', handler: (request, h) => h.file(__dirname + '/../package.json') });

            const res = await server.inject({ url: '/file', headers: { 'accept-encoding': 'gzip' } });
            expect(res.headers['content-type']).to.equal('application/json; charset=utf-8');
            expect(res.headers['content-encoding']).to.not.exist();
            expect(res.payload).to.exist();
        });

        it('returns a deflated file in the response when the request accepts deflate', async () => {

            const server = Hapi.server({ compression: { minBytes: 1 }, routes: { files: { relativeTo: __dirname } } });
            await server.register(Inert);
            server.route({ method: 'GET', path: '/file', handler: (request, h) => h.file(__dirname + '/../package.json') });

            const res = await server.inject({ url: '/file', headers: { 'accept-encoding': 'deflate' } });
            expect(res.headers['content-type']).to.equal('application/json; charset=utf-8');
            expect(res.headers['content-encoding']).to.equal('deflate');
            expect(res.headers['content-length']).to.not.exist();
            expect(res.payload).to.exist();
        });

        it('returns a gzipped stream response without a content-length header when accept-encoding is gzip', async () => {

            const server = Hapi.server({ compression: { minBytes: 1 } });
            server.route({ method: 'GET', path: '/stream', handler: () => new internals.TimerStream() });

            const res = await server.inject({ url: '/stream', headers: { 'Content-Type': 'application/json', 'accept-encoding': 'gzip' } });
            expect(res.statusCode).to.equal(200);
            expect(res.headers['content-length']).to.not.exist();
        });

        it('returns a deflated stream response without a content-length header when accept-encoding is deflate', async () => {

            const server = Hapi.server();
            server.route({ method: 'GET', path: '/stream', handler: () => new internals.TimerStream() });

            const res = await server.inject({ url: '/stream', headers: { 'Content-Type': 'application/json', 'accept-encoding': 'deflate' } });
            expect(res.statusCode).to.equal(200);
            expect(res.headers['content-length']).to.not.exist();
        });

        it('returns a gzip response on a post request when accept-encoding: gzip is requested', async () => {

            const data = '{"test":"true"}';

            const server = Hapi.server({ compression: { minBytes: 1 } });
            server.route({ method: 'POST', path: '/', handler: (request) => request.payload });
            await server.start();

            const uri = 'http://localhost:' + server.info.port;
            const zipped = await internals.compress('gzip', Buffer.from(data));

            const { payload } = await Wreck.post(uri, { headers: { 'accept-encoding': 'gzip' }, payload: data });
            expect(payload.toString()).to.equal(zipped.toString());
            await server.stop();
        });

        it('returns a gzip response on a get request when accept-encoding: gzip is requested', async () => {

            const data = '{"test":"true"}';

            const server = Hapi.server({ compression: { minBytes: 1 } });
            server.route({ method: 'GET', path: '/', handler: () => data });
            await server.start();

            const uri = 'http://localhost:' + server.info.port;
            const zipped = await internals.compress('gzip', Buffer.from(data));
            const { payload } = await Wreck.get(uri, { headers: { 'accept-encoding': 'gzip' } });
            expect(payload.toString()).to.equal(zipped.toString());
            await server.stop();
        });

        it('returns a gzip response on a post request when accept-encoding: * is requested', async () => {

            const data = '{"test":"true"}';

            const server = Hapi.server({ compression: { minBytes: 1 } });
            server.route({ method: 'POST', path: '/', handler: (request) => request.payload });
            await server.start();

            const uri = 'http://localhost:' + server.info.port;
            const { payload } = await Wreck.post(uri, { headers: { 'accept-encoding': '*' }, payload: data });
            expect(payload.toString()).to.equal(data);
            await server.stop();
        });

        it('returns a gzip response on a get request when accept-encoding: * is requested', async () => {

            const data = '{"test":"true"}';
            const server = Hapi.server({ compression: { minBytes: 1 } });
            server.route({ method: 'GET', path: '/', handler: () => data });
            await server.start();

            const uri = 'http://localhost:' + server.info.port;
            const { payload } = await Wreck.get(uri, { headers: { 'accept-encoding': '*' } });
            expect(payload.toString()).to.equal(data);
            await server.stop();
        });

        it('returns a deflate response on a post request when accept-encoding: deflate is requested', async () => {

            const data = '{"test":"true"}';
            const server = Hapi.server({ compression: { minBytes: 1 } });
            server.route({ method: 'POST', path: '/', handler: (request) => request.payload });
            await server.start();

            const uri = 'http://localhost:' + server.info.port;
            const deflated = await internals.compress('deflate', Buffer.from(data));
            const { payload } = await Wreck.post(uri, { headers: { 'accept-encoding': 'deflate' }, payload: data });
            expect(payload.toString()).to.equal(deflated.toString());
            await server.stop();
        });

        it('returns a deflate response on a get request when accept-encoding: deflate is requested', async () => {

            const data = '{"test":"true"}';
            const server = Hapi.server({ compression: { minBytes: 1 } });
            server.route({ method: 'GET', path: '/', handler: () => data });
            await server.start();

            const uri = 'http://localhost:' + server.info.port;
            const deflated = await internals.compress('deflate', Buffer.from(data));
            const { payload } = await Wreck.get(uri, { headers: { 'accept-encoding': 'deflate' } });
            expect(payload.toString()).to.equal(deflated.toString());
            await server.stop();
        });

        it('returns a gzip response on a post request when accept-encoding: gzip;q=1, deflate;q=0.5 is requested', async () => {

            const data = '{"test":"true"}';
            const server = Hapi.server({ compression: { minBytes: 1 } });
            server.route({ method: 'POST', path: '/', handler: (request) => request.payload });
            await server.start();

            const uri = 'http://localhost:' + server.info.port;
            const zipped = await internals.compress('gzip', Buffer.from(data));
            const { payload } = await Wreck.post(uri, { headers: { 'accept-encoding': 'gzip;q=1, deflate;q=0.5' }, payload: data });
            expect(payload.toString()).to.equal(zipped.toString());
            await server.stop();
        });

        it('returns a gzip response on a get request when accept-encoding: gzip;q=1, deflate;q=0.5 is requested', async () => {

            const data = '{"test":"true"}';
            const server = Hapi.server({ compression: { minBytes: 1 } });
            server.route({ method: 'GET', path: '/', handler: () => data });
            await server.start();

            const uri = 'http://localhost:' + server.info.port;
            const zipped = await internals.compress('gzip', Buffer.from(data));
            const { payload } = await Wreck.get(uri, { headers: { 'accept-encoding': 'gzip;q=1, deflate;q=0.5' } });
            expect(payload.toString()).to.equal(zipped.toString());
            await server.stop();
        });

        it('returns a deflate response on a post request when accept-encoding: deflate;q=1, gzip;q=0.5 is requested', async () => {

            const data = '{"test":"true"}';
            const server = Hapi.server({ compression: { minBytes: 1 } });
            server.route({ method: 'POST', path: '/', handler: (request) => request.payload });
            await server.start();

            const uri = 'http://localhost:' + server.info.port;
            const deflated = await internals.compress('deflate', Buffer.from(data));
            const { payload } = await Wreck.post(uri, { headers: { 'accept-encoding': 'deflate;q=1, gzip;q=0.5' }, payload: data });
            expect(payload.toString()).to.equal(deflated.toString());
            await server.stop();
        });

        it('returns a deflate response on a get request when accept-encoding: deflate;q=1, gzip;q=0.5 is requested', async () => {

            const data = '{"test":"true"}';
            const server = Hapi.server({ compression: { minBytes: 1 } });
            server.route({ method: 'GET', path: '/', handler: () => data });
            await server.start();

            const uri = 'http://localhost:' + server.info.port;
            const deflated = await internals.compress('deflate', Buffer.from(data));
            const { payload } = await Wreck.get(uri, { headers: { 'accept-encoding': 'deflate;q=1, gzip;q=0.5' } });
            expect(payload.toString()).to.equal(deflated.toString());
            await server.stop();
        });

        it('returns a gzip response on a post request when accept-encoding: deflate, gzip is requested', async () => {

            const data = '{"test":"true"}';
            const server = Hapi.server({ compression: { minBytes: 1 } });
            server.route({ method: 'POST', path: '/', handler: (request) => request.payload });
            await server.start();

            const uri = 'http://localhost:' + server.info.port;
            const zipped = await internals.compress('gzip', Buffer.from(data));
            const { payload } = await Wreck.post(uri, { headers: { 'accept-encoding': 'deflate, gzip' }, payload: data });
            expect(payload.toString()).to.equal(zipped.toString());
            await server.stop();
        });

        it('returns a gzip response on a get request when accept-encoding: deflate, gzip is requested', async () => {

            const data = '{"test":"true"}';
            const server = Hapi.server({ compression: { minBytes: 1 } });
            server.route({ method: 'GET', path: '/', handler: () => data });
            await server.start();

            const uri = 'http://localhost:' + server.info.port;
            const zipped = await internals.compress('gzip', Buffer.from(data));
            const { payload } = await Wreck.get(uri, { headers: { 'accept-encoding': 'deflate, gzip' } });
            expect(payload.toString()).to.equal(zipped.toString());
            await server.stop();
        });

        it('boom object reused does not affect encoding header.', async () => {

            const error = Boom.badRequest();
            const data = JSON.stringify(error.output.payload);
            const server = Hapi.server({ compression: { minBytes: 1 } });

            const handler = () => {

                throw error;
            };

            server.route({ method: 'GET', path: '/', handler });
            await server.start();

            const uri = 'http://localhost:' + server.info.port;
            const zipped = await internals.compress('gzip', Buffer.from(data));
            const err1 = await expect(Wreck.get(uri, { headers: { 'accept-encoding': 'gzip' } })).to.reject();
            expect(err1.data.payload.toString()).to.equal(zipped.toString());

            const err2 = await expect(Wreck.get(uri, { headers: { 'accept-encoding': 'gzip' } })).to.reject();
            expect(err2.data.payload.toString()).to.equal(zipped.toString());
            await server.stop();
        });

        it('Error reused does not affect encoding header.', async () => {

            const error = new Error('something went wrong');
            const wrappedError = Boom.boomify(error);
            const data = JSON.stringify(wrappedError.output.payload);
            const server = Hapi.server({ compression: { minBytes: 1 } });

            const handler = () => {

                throw error;
            };

            server.route({ method: 'GET', path: '/', handler });
            await server.start();

            const uri = 'http://localhost:' + server.info.port;
            const zipped = await internals.compress('gzip', Buffer.from(data));
            const err1 = await expect(Wreck.get(uri, { headers: { 'accept-encoding': 'gzip' } })).to.reject();
            expect(err1.data.payload.toString()).to.equal(zipped.toString());

            const err2 = await expect(Wreck.get(uri, { headers: { 'accept-encoding': 'gzip' } })).to.reject();
            expect(err2.data.payload.toString()).to.equal(zipped.toString());
            await server.stop();
        });

        it('returns an identity response on a post request when accept-encoding is missing', async () => {

            const data = '{"test":"true"}';

            const server = Hapi.server();
            server.route({ method: 'POST', path: '/', handler: (request) => request.payload });
            await server.start();

            const uri = 'http://localhost:' + server.info.port;
            const { payload } = await Wreck.post(uri, { payload: data });
            expect(payload.toString()).to.equal(data);
            await server.stop();
        });

        it('returns an identity response on a get request when accept-encoding is missing', async () => {

            const data = '{"test":"true"}';

            const server = Hapi.server();
            server.route({
                method: 'GET',
                path: '/',
                handler: () => data
            });

            await server.start();

            const uri = 'http://localhost:' + server.info.port;
            const { payload } = await Wreck.get(uri);
            expect(payload.toString().toString()).to.equal(data);
            await server.stop();
        });

        it('returns a gzip response when forced by the handler', async () => {

            const data = '{"test":"true"}';
            const zipped = await internals.compress('gzip', Buffer.from(data));
            const server = Hapi.server({ compression: { minBytes: 1 } });
            server.route({ method: 'POST', path: '/', handler: (request, h) => h.response(zipped).type('text/plain').header('content-encoding', 'gzip') });
            await server.start();

            const uri = 'http://localhost:' + server.info.port;
            const { payload } = await Wreck.post(uri, { headers: { 'accept-encoding': 'gzip' }, payload: data });
            expect(payload.toString()).to.equal(zipped.toString());
            await server.stop();
        });

        it('does not open file stream on 304', async () => {

            const server = Hapi.server();
            await server.register(Inert);
            server.route({ method: 'GET', path: '/file', handler: { file: __dirname + '/../package.json' } });

            const res1 = await server.inject('/file');

            const preResponse = (request, h) => {

                request.response._marshal = function () {

                    throw new Error('not called');
                };

                return h.continue;
            };

            server.ext('onPreResponse', preResponse);

            const res2 = await server.inject({ url: '/file', headers: { 'if-modified-since': res1.headers.date } });
            expect(res2.statusCode).to.equal(304);
        });

        it('object listeners are maintained after transmission is complete', async () => {

            const server = Hapi.server();
            server.route({ method: 'GET', path: '/', handler: () => 'ok' });

            let response;
            let log;

            const preResponse = (request, h) => {

                response = request.response;
                response.events.registerEvent('special');
                log = response.events.once('special');
                return h.continue;
            };

            server.ext('onPreResponse', preResponse);
            await server.inject('/');
            response.events.emit('special');
            await log;
        });

        it('stops processing the stream when the request closes', async () => {

            const ErrStream = class extends Stream.Readable {

                constructor(request) {

                    super();
                    this.request = request;
                }

                _read(size) {

                    if (this.isDone) {
                        return;
                    }

                    this.isDone = true;
                    this.push('here is the response');
                    process.nextTick(() => {

                        this.request.raw.req.emit('close');
                        process.nextTick(() => {

                            this.push(null);
                        });
                    });
                }
            };

            const server = Hapi.server();
            const log = server.events.once('response');
            server.route({ method: 'GET', path: '/stream', handler: (request, h) => h.response(new ErrStream(request)).bytes(0) });

            const res = await server.inject({ url: '/stream', headers: { 'Accept-Encoding': 'gzip' } });
            expect(res.statusCode).to.equal(499);
            expect(res.statusMessage).to.equal('Unknown');
            expect(res.raw.res.statusCode).to.equal(204);
            expect(res.raw.res.statusMessage).to.equal('No Content');
            expect(res.rawPayload.toString()).to.equal('here is the response');

            const [request] = await log;
            expect(request.response.statusCode).to.equal(499);
            expect(request.info.completed).to.be.above(0);
            expect(request.info.responded).to.equal(0);
        });

        it('does not truncate the response when stream finishes before response is done', async () => {

            const chunkTimes = 10;
            const filePath = __dirname + '/response.js';
            const block = Fs.readFileSync(filePath).toString();

            let expectedBody = '';
            for (let i = 0; i < chunkTimes; ++i) {
                expectedBody += block;
            }

            const handler = (request) => {

                const fileStream = new Stream.Readable();

                let readTimes = 0;
                fileStream._read = function (size) {

                    ++readTimes;
                    if (readTimes > chunkTimes) {
                        return this.push(null);
                    }

                    this.push(block);
                };

                return fileStream;
            };

            const server = Hapi.server();
            server.route({ method: 'GET', path: '/', handler });
            await server.start();

            const { payload } = await Wreck.get('http://localhost:' + server.info.port);
            expect(payload.toString()).to.equal(expectedBody);
            await server.stop();
        });

        it('does not truncate the response when stream finishes before response is done using https', async () => {

            const chunkTimes = 10;
            const filePath = __dirname + '/response.js';
            const block = Fs.readFileSync(filePath).toString();

            let expectedBody = '';
            for (let i = 0; i < chunkTimes; ++i) {
                expectedBody += block;
            }

            const handler = (request) => {

                const fileStream = new Stream.Readable();

                let readTimes = 0;
                fileStream._read = function (size) {

                    ++readTimes;
                    if (readTimes > chunkTimes) {
                        return this.push(null);
                    }

                    this.push(block);
                };

                return fileStream;
            };

            const config = {
                tls: {
                    key: '-----BEGIN RSA PRIVATE KEY-----\nMIIEpAIBAAKCAQEA0UqyXDCqWDKpoNQQK/fdr0OkG4gW6DUafxdufH9GmkX/zoKz\ng/SFLrPipzSGINKWtyMvo7mPjXqqVgE10LDI3VFV8IR6fnART+AF8CW5HMBPGt/s\nfQW4W4puvBHkBxWSW1EvbecgNEIS9hTGvHXkFzm4xJ2e9DHp2xoVAjREC73B7JbF\nhc5ZGGchKw+CFmAiNysU0DmBgQcac0eg2pWoT+YGmTeQj6sRXO67n2xy/hA1DuN6\nA4WBK3wM3O4BnTG0dNbWUEbe7yAbV5gEyq57GhJIeYxRvveVDaX90LoAqM4cUH06\n6rciON0UbDHV2LP/JaH5jzBjUyCnKLLo5snlbwIDAQABAoIBAQDJm7YC3pJJUcxb\nc8x8PlHbUkJUjxzZ5MW4Zb71yLkfRYzsxrTcyQA+g+QzA4KtPY8XrZpnkgm51M8e\n+B16AcIMiBxMC6HgCF503i16LyyJiKrrDYfGy2rTK6AOJQHO3TXWJ3eT3BAGpxuS\n12K2Cq6EvQLCy79iJm7Ks+5G6EggMZPfCVdEhffRm2Epl4T7LpIAqWiUDcDfS05n\nNNfAGxxvALPn+D+kzcSF6hpmCVrFVTf9ouhvnr+0DpIIVPwSK/REAF3Ux5SQvFuL\njPmh3bGwfRtcC5d21QNrHdoBVSN2UBLmbHUpBUcOBI8FyivAWJhRfKnhTvXMFG8L\nwaXB51IZAoGBAP/E3uz6zCyN7l2j09wmbyNOi1AKvr1WSmuBJveITouwblnRSdvc\nsYm4YYE0Vb94AG4n7JIfZLKtTN0xvnCo8tYjrdwMJyGfEfMGCQQ9MpOBXAkVVZvP\ne2k4zHNNsfvSc38UNSt7K0HkVuH5BkRBQeskcsyMeu0qK4wQwdtiCoBDAoGBANF7\nFMppYxSW4ir7Jvkh0P8bP/Z7AtaSmkX7iMmUYT+gMFB5EKqFTQjNQgSJxS/uHVDE\nSC5co8WGHnRk7YH2Pp+Ty1fHfXNWyoOOzNEWvg6CFeMHW2o+/qZd4Z5Fep6qCLaa\nFvzWWC2S5YslEaaP8DQ74aAX4o+/TECrxi0z2lllAoGAdRB6qCSyRsI/k4Rkd6Lv\nw00z3lLMsoRIU6QtXaZ5rN335Awyrfr5F3vYxPZbOOOH7uM/GDJeOJmxUJxv+cia\nPQDflpPJZU4VPRJKFjKcb38JzO6C3Gm+po5kpXGuQQA19LgfDeO2DNaiHZOJFrx3\nm1R3Zr/1k491lwokcHETNVkCgYBPLjrZl6Q/8BhlLrG4kbOx+dbfj/euq5NsyHsX\n1uI7bo1Una5TBjfsD8nYdUr3pwWltcui2pl83Ak+7bdo3G8nWnIOJ/WfVzsNJzj7\n/6CvUzR6sBk5u739nJbfgFutBZBtlSkDQPHrqA7j3Ysibl3ZIJlULjMRKrnj6Ans\npCDwkQKBgQCM7gu3p7veYwCZaxqDMz5/GGFUB1My7sK0hcT7/oH61yw3O8pOekee\nuctI1R3NOudn1cs5TAy/aypgLDYTUGQTiBRILeMiZnOrvQQB9cEf7TFgDoRNCcDs\nV/ZWiegVB/WY7H0BkCekuq5bHwjgtJTpvHGqQ9YD7RhE8RSYOhdQ/Q==\n-----END RSA PRIVATE KEY-----\n',
                    cert: '-----BEGIN CERTIFICATE-----\nMIIDBjCCAe4CCQDvLNml6smHlTANBgkqhkiG9w0BAQUFADBFMQswCQYDVQQGEwJV\nUzETMBEGA1UECAwKU29tZS1TdGF0ZTEhMB8GA1UECgwYSW50ZXJuZXQgV2lkZ2l0\ncyBQdHkgTHRkMB4XDTE0MDEyNTIxMjIxOFoXDTE1MDEyNTIxMjIxOFowRTELMAkG\nA1UEBhMCVVMxEzARBgNVBAgMClNvbWUtU3RhdGUxITAfBgNVBAoMGEludGVybmV0\nIFdpZGdpdHMgUHR5IEx0ZDCCASIwDQYJKoZIhvcNAQEBBQADggEPADCCAQoCggEB\nANFKslwwqlgyqaDUECv33a9DpBuIFug1Gn8Xbnx/RppF/86Cs4P0hS6z4qc0hiDS\nlrcjL6O5j416qlYBNdCwyN1RVfCEen5wEU/gBfAluRzATxrf7H0FuFuKbrwR5AcV\nkltRL23nIDRCEvYUxrx15Bc5uMSdnvQx6dsaFQI0RAu9weyWxYXOWRhnISsPghZg\nIjcrFNA5gYEHGnNHoNqVqE/mBpk3kI+rEVzuu59scv4QNQ7jegOFgSt8DNzuAZ0x\ntHTW1lBG3u8gG1eYBMquexoSSHmMUb73lQ2l/dC6AKjOHFB9Ouq3IjjdFGwx1diz\n/yWh+Y8wY1Mgpyiy6ObJ5W8CAwEAATANBgkqhkiG9w0BAQUFAAOCAQEAoSc6Skb4\ng1e0ZqPKXBV2qbx7hlqIyYpubCl1rDiEdVzqYYZEwmst36fJRRrVaFuAM/1DYAmT\nWMhU+yTfA+vCS4tql9b9zUhPw/IDHpBDWyR01spoZFBF/hE1MGNpCSXXsAbmCiVf\naxrIgR2DNketbDxkQx671KwF1+1JOMo9ffXp+OhuRo5NaGIxhTsZ+f/MA4y084Aj\nDI39av50sTRTWWShlN+J7PtdQVA5SZD97oYbeUeL7gI18kAJww9eUdmT0nEjcwKs\nxsQT1fyKbo7AlZBY4KSlUMuGnn0VnAsB9b+LxtXlDfnjyM8bVQx1uAfRo0DO8p/5\n3J5DTjAU55deBQ==\n-----END CERTIFICATE-----\n'
                }
            };

            const server = Hapi.server(config);
            server.route({ method: 'GET', path: '/', handler });
            await server.start();

            const { payload } = await Wreck.get('https://localhost:' + server.info.port, { rejectUnauthorized: false });
            expect(payload.toString()).to.equal(expectedBody);
            await server.stop();
        });

        it('destroy() stream when request aborts before stream drains', async () => {

            const server = Hapi.server();

            const team = new Teamwork.Team();
            const handler = (request) => {

                return new Stream.Readable({
                    read(size) {

                        const chunk = new Array(size).join('x');

                        setTimeout(() => {

                            this.push(chunk);
                        }, 10);
                    },
                    destroy() {

                        team.attend();
                    }
                });
            };

            server.route({ method: 'GET', path: '/', handler });

            await server.start();

            const res = await Wreck.request('GET', 'http://localhost:' + server.info.port);
            res.once('data', (chunk) => {

                res.destroy();
            });

            await team.work;
            await server.stop();

            expect(res.statusCode).to.equal(200);
        });

        it('destroy() stream when request timeouts before stream drains', async () => {

            const server = Hapi.server({ routes: { timeout: { server: 20, socket: 40 }, payload: { timeout: false } } });
            const team = new Teamwork.Team();

            const handler = (request) => {

                let count = 0;
                const stream = new Stream.Readable({
                    read(size) {

                        const timeout = 10 * count++;           // Must have back off here to hit the socket timeout

                        setTimeout(() => {

                            if (request._isFinalized) {
                                stream.push(null);
                                return;
                            }

                            stream.push(new Array(size).join('x'));

                        }, timeout);
                    },
                    destroy() {

                        team.attend();
                    }
                });

                return stream;
            };

            server.route({ method: 'GET', path: '/', handler });

            await server.start();

            const res = await Wreck.request('GET', 'http://localhost:' + server.info.port);
            res.on('data', (chunk) => { });

            await team.work;
            await server.stop();

            expect(res.statusCode).to.equal(200);
        });

        it('destroy() stream when request aborts before stream drains', async () => {

            const server = Hapi.server();

            const team = new Teamwork.Team();
            const handler = async (request) => {

                clientRequest.abort();

                const stream = new Stream.Readable({
                    read(size) {

                        const chunk = new Array(size).join('x');

                        setTimeout(() => {

                            this.push(chunk);
                        }, 10);
                    },
                    destroy() {

                        team.attend();
                    }
                });

                await Hoek.wait(100);
                return stream;
            };

            server.route({ method: 'GET', path: '/', handler });

            await server.start();

            const clientRequest = Http.request({
                hostname: 'localhost',
                port: server.info.port,
                method: 'GET'
            });

            clientRequest.on('error', Hoek.ignore);
            clientRequest.end();

            await team.work;
            await server.stop();
        });

        it('close() stream when no destroy() method', async () => {

            const server = Hapi.server();

            const team = new Teamwork.Team();
            const handler = (request) => {

                const stream = new LegacyReadableStream.Readable();
                stream._read = function (size) {

                    const chunk = new Array(size).join('x');

                    setTimeout(() => {

                        this.push(chunk);
                    }, 10);
                };

                stream.close = () => team.attend();

                return stream;
            };

            server.route({ method: 'GET', path: '/', handler });

            await server.start();

            const res = await Wreck.request('GET', 'http://localhost:' + server.info.port);
            res.once('data', (chunk) => {

                res.destroy();
            });

            await team.work;
            await server.stop();

            expect(res.statusCode).to.equal(200);
        });

        it('unpipe() stream when no destroy() or close() method', async () => {

            const server = Hapi.server();

            const team = new Teamwork.Team();
            const handler = (request) => {

                const stream = new LegacyReadableStream.Readable();
                stream._read = function (size) {

                    const chunk = new Array(size).join('x');

                    setTimeout(() => {

                        this.push(chunk);
                    }, 10);
                };

                stream.unpipe = () => team.attend();

                return stream;
            };

            server.route({ method: 'GET', path: '/', handler });

            await server.start();

            const res = await Wreck.request('GET', 'http://localhost:' + server.info.port);
            res.once('data', (chunk) => {

                res.destroy();
            });

            await team.work;
            await server.stop();

            expect(res.statusCode).to.equal(200);
        });

        it('changes etag when content-encoding set manually', async () => {

            const payload = new Array(1000).fill('x').join();
            const server = Hapi.server();
            server.route({ method: 'GET', path: '/', handler: (request, h) => h.response(payload).header('content-encoding', 'gzip').etag('abc') });

            const res = await server.inject({ url: '/', headers: { 'accept-encoding': 'gzip' } });
            expect(res.statusCode).to.equal(200);
            expect(res.headers.etag).to.exist();
            expect(res.headers.etag).to.match(/-gzip"$/);
            expect(res.headers.vary).to.equal('accept-encoding');
        });

        it('changes etag without vary when content-encoding set via compressed', async () => {

            const payload = new Array(1000).fill('x').join();
            const server = Hapi.server();
            server.route({ method: 'GET', path: '/', handler: (request, h) => h.response(payload).compressed('gzip').etag('abc') });

            const res = await server.inject({ url: '/', headers: { 'accept-encoding': 'gzip' } });
            expect(res.statusCode).to.equal(200);
            expect(res.headers.etag).to.exist();
            expect(res.headers.etag).to.equal('"abc-gzip"');
            expect(res.headers['content-encoding']).to.equal('gzip');
            expect(res.headers.vary).to.not.exist();
        });

        it('head request retains content-length header', async () => {

            const server = Hapi.server();
            server.route({ method: 'GET', path: '/', handler: (request, h) => h.response('x').bytes(1) });

            const res = await server.inject({ method: 'HEAD', url: '/' });
            expect(res.statusCode).to.equal(200);
            expect(res.headers['content-length']).to.equal(1);
        });

        it('does not set accept-encoding multiple times', async () => {

            const upstream = Hapi.server();
            upstream.route({ method: 'GET', path: '/headers', handler: (request, h) => h.response({ status: 'success' }).vary('X-Custom3') });
            await upstream.start();

            const proxyHandler = async (request, h) => {

                const options = {};
                options.headers = Hoek.clone(request.headers);
                delete options.headers.host;

                const res = await Wreck.request(request.method, 'http://localhost:' + upstream.info.port + '/headers', options);
                return h.response(res).code(res.statusCode);
            };

            const server = Hapi.server({ compression: { minBytes: 1 } });
            server.route({ method: 'GET', path: '/headers', handler: proxyHandler });

            const res = await server.inject({ url: '/headers', headers: { 'accept-encoding': 'gzip' } });
            expect(res.statusCode).to.equal(200);
            expect(res.headers.vary).to.equal('X-Custom3,accept-encoding');

            await upstream.stop();
        });

        it('ends response stream once', async () => {

            const server = Hapi.server();

            let count = 0;
            const onRequest = (request, h) => {

                const res = request.raw.res;
                const orig = res.end;

                res.end = function () {

                    ++count;
                    return orig.call(res);
                };

                return h.continue;
            };

            server.ext('onRequest', onRequest);
            await server.inject('/');
            expect(count).to.equal(1);
        });

        describe('response range', () => {

            const fileStreamHandler = (request, h) => {

                const filePath = Path.join(__dirname, 'file', 'image.png');
                return h.response(Fs.createReadStream(filePath)).bytes(Fs.statSync(filePath).size).etag('some-tag');
            };

            it('returns a subset of a fileStream (start)', async () => {

                const server = Hapi.server();
                server.route({ method: 'GET', path: '/file', handler: fileStreamHandler });

                const res = await server.inject({ url: '/file', headers: { 'range': 'bytes=0-4' } });
                expect(res.statusCode).to.equal(206);
                expect(res.headers['content-length']).to.equal(5);
                expect(res.headers['content-range']).to.equal('bytes 0-4/42010');
                expect(res.headers['accept-ranges']).to.equal('bytes');
                expect(res.rawPayload.toString('binary')).to.equal('\x89PNG\r');
            });

            it('ignores range request when disabled', async () => {

                const server = Hapi.server();
                server.route({ method: 'GET', path: '/file', handler: fileStreamHandler, options: { response: { ranges: false } } });

                const res = await server.inject({ url: '/file', headers: { 'range': 'bytes=0-4' } });
                expect(res.statusCode).to.equal(200);
            });

            it('returns a subset of a fileStream (middle)', async () => {

                const server = Hapi.server();
                server.route({ method: 'GET', path: '/file', handler: fileStreamHandler });

                const res = await server.inject({ url: '/file', headers: { 'range': 'bytes=1-5' } });
                expect(res.statusCode).to.equal(206);
                expect(res.headers['content-length']).to.equal(5);
                expect(res.headers['content-range']).to.equal('bytes 1-5/42010');
                expect(res.headers['accept-ranges']).to.equal('bytes');
                expect(res.payload).to.equal('PNG\r\n');
            });

            it('returns a subset of a fileStream (-to)', async () => {

                const server = Hapi.server();
                server.route({ method: 'GET', path: '/file', handler: fileStreamHandler });

                const res = await server.inject({ url: '/file', headers: { 'range': 'bytes=-5' } });
                expect(res.statusCode).to.equal(206);
                expect(res.headers['content-length']).to.equal(5);
                expect(res.headers['content-range']).to.equal('bytes 42005-42009/42010');
                expect(res.headers['accept-ranges']).to.equal('bytes');
                expect(res.rawPayload.toString('binary')).to.equal('D\xAEB\x60\x82');
            });

            it('returns a subset of a fileStream (from-)', async () => {

                const server = Hapi.server();
                server.route({ method: 'GET', path: '/file', handler: fileStreamHandler });

                const res = await server.inject({ url: '/file', headers: { 'range': 'bytes=42005-' } });
                expect(res.statusCode).to.equal(206);
                expect(res.headers['content-length']).to.equal(5);
                expect(res.headers['content-range']).to.equal('bytes 42005-42009/42010');
                expect(res.headers['accept-ranges']).to.equal('bytes');
                expect(res.rawPayload.toString('binary')).to.equal('D\xAEB\x60\x82');
            });

            it('returns a subset of a fileStream (beyond end)', async () => {

                const server = Hapi.server();
                server.route({ method: 'GET', path: '/file', handler: fileStreamHandler });

                const res = await server.inject({ url: '/file', headers: { 'range': 'bytes=42005-42011' } });
                expect(res.statusCode).to.equal(206);
                expect(res.headers['content-length']).to.equal(5);
                expect(res.headers['content-range']).to.equal('bytes 42005-42009/42010');
                expect(res.headers['accept-ranges']).to.equal('bytes');
                expect(res.rawPayload.toString('binary')).to.equal('D\xAEB\x60\x82');
            });

            it('returns a subset of a fileStream (if-range)', async () => {

                const server = Hapi.server();
                server.route({ method: 'GET', path: '/file', handler: fileStreamHandler });

                await server.inject('/file');
                const res1 = await server.inject('/file');
                const res2 = await server.inject({ url: '/file', headers: { 'range': 'bytes=42005-42011', 'if-range': res1.headers.etag } });
                expect(res2.statusCode).to.equal(206);
                expect(res2.headers['content-length']).to.equal(5);
                expect(res2.headers['content-range']).to.equal('bytes 42005-42009/42010');
                expect(res2.headers['accept-ranges']).to.equal('bytes');
                expect(res2.rawPayload.toString('binary')).to.equal('D\xAEB\x60\x82');
            });

            it('returns 200 on incorrect if-range', async () => {

                const server = Hapi.server();
                server.route({ method: 'GET', path: '/file', handler: fileStreamHandler });

                const res = await server.inject({ url: '/file', headers: { 'range': 'bytes=42005-42011', 'if-range': 'abc' } });
                expect(res.statusCode).to.equal(200);
            });

            it('returns 416 on invalid range (unit)', async () => {

                const server = Hapi.server();
                server.route({ method: 'GET', path: '/file', handler: fileStreamHandler });

                const res = await server.inject({ url: '/file', headers: { 'range': 'horses=1-5' } });
                expect(res.statusCode).to.equal(416);
                expect(res.headers['content-range']).to.equal('bytes */42010');
            });

            it('returns 416 on invalid range (inversed)', async () => {

                const server = Hapi.server();
                server.route({ method: 'GET', path: '/file', handler: fileStreamHandler });

                const res = await server.inject({ url: '/file', headers: { 'range': 'bytes=5-1' } });
                expect(res.statusCode).to.equal(416);
                expect(res.headers['content-range']).to.equal('bytes */42010');
            });

            it('returns 416 on invalid range (format)', async () => {

                const server = Hapi.server();
                server.route({ method: 'GET', path: '/file', handler: fileStreamHandler });

                const res = await server.inject({ url: '/file', headers: { 'range': 'bytes 1-5' } });
                expect(res.statusCode).to.equal(416);
                expect(res.headers['content-range']).to.equal('bytes */42010');
            });

            it('returns 416 on invalid range (empty range)', async () => {

                const server = Hapi.server();
                server.route({ method: 'GET', path: '/file', handler: fileStreamHandler });

                const res = await server.inject({ url: '/file', headers: { 'range': 'bytes=-' } });
                expect(res.statusCode).to.equal(416);
                expect(res.headers['content-range']).to.equal('bytes */42010');
            });

            it('returns 200 on multiple ranges', async () => {

                const server = Hapi.server();
                server.route({ method: 'GET', path: '/file', handler: fileStreamHandler });

                const res = await server.inject({ url: '/file', headers: { 'range': 'bytes=1-5,7-10' } });
                expect(res.statusCode).to.equal(200);
                expect(res.headers['content-length']).to.equal(42010);
            });

            it('returns a subset of a stream', async () => {

                const TestStream = class extends Stream.Readable {

                    constructor() {

                        super();
                        this._count = -1;
                    }

                    _read(size) {

                        this._count++;

                        if (this._count > 10) {
                            return;
                        }

                        if (this._count === 10) {
                            this.push(null);
                            return;
                        }

                        this.push(this._count.toString());
                    }

                    size() {

                        return 10;
                    }
                };

                const server = Hapi.server();
                server.route({ method: 'GET', path: '/', handler: () => new TestStream() });

                const res = await server.inject({ url: '/', headers: { 'range': 'bytes=2-4' } });
                expect(res.statusCode).to.equal(206);
                expect(res.headers['content-length']).to.equal(3);
                expect(res.headers['content-range']).to.equal('bytes 2-4/10');
                expect(res.headers['accept-ranges']).to.equal('bytes');
                expect(res.payload).to.equal('234');
            });

            it('returns a consolidated range', async () => {

                const TestStream = class extends Stream.Readable {

                    constructor() {

                        super();
                        this._count = -1;
                    }

                    _read(size) {

                        this._count++;

                        if (this._count > 10) {
                            return;
                        }

                        if (this._count === 10) {
                            this.push(null);
                            return;
                        }

                        this.push(this._count.toString());
                    }

                    size() {

                        return 10;
                    }
                };

                const server = Hapi.server();
                server.route({ method: 'GET', path: '/', handler: () => new TestStream() });

                const res = await server.inject({ url: '/', headers: { 'range': 'bytes=0-1,1-2, 3-5' } });
                expect(res.statusCode).to.equal(206);
                expect(res.headers['content-length']).to.equal(6);
                expect(res.headers['content-range']).to.equal('bytes 0-5/10');
                expect(res.headers['accept-ranges']).to.equal('bytes');
                expect(res.payload).to.equal('012345');
            });
        });

        it('skips undefined header values', async () => {

            const server = Hapi.server();
            server.route({ method: 'GET', path: '/', handler: (request, h) => h.response('ok').header('x', undefined) });
            const res = await server.inject('/');
            expect(res.statusCode).to.equal(200);
            expect(res.headers.x).to.not.exist();
        });

        it('does not add connection close header to normal requests', async () => {

            const server = Hapi.server();
            server.route({ method: 'GET', path: '/', handler: () => 'ok' });
            const res = await server.inject('/');
            expect(res.statusCode).to.equal(200);
            expect(res.headers.connection).to.not.equal('close');
        });

        it('returns 500 when node rejects a header', async () => {

            const server = Hapi.server();
            server.route({ method: 'GET', path: '/', handler: (request, h) => h.response('ok').header('x', '1').header('', 'test') });
            const res = await server.inject('/');
            expect(res.statusCode).to.equal(500);
            expect(res.headers.x).to.not.exist();
        });

        it('returns 500 for out of range status code', async () => {

            const server = Hapi.server();

            const handler = (request, h) => {

                // Patch writeHead to always fail on out of range headers

                const origWriteHead = request.raw.res.writeHead;
                request.raw.res.writeHead = function (statusCode, ...args) {

                    statusCode |= 0;
                    if (statusCode < 100 || statusCode > 999) {
                        throw new RangeError(`Invalid status code: ${statusCode}`);
                    }

                    return origWriteHead.call(this, statusCode, ...args);
                };

                return h.response('ok').code(1);
            };

            server.route({ method: 'GET', path: '/', handler });
            const res = await server.inject('/');
            expect(res.statusCode).to.equal(500);
        });
    });

    describe('length()', () => {

        it('ignores NaN content-length', async () => {

            const server = Hapi.server();
            server.route({ method: 'GET', path: '/', options: { handler: (request, h) => h.response().header('Content-Length', 'x') } });

            const res = await server.inject('/');
            expect(res.statusCode).to.equal(200);
            expect(res.headers['content-length']).to.not.exist();
        });
    });

    describe('encoding()', () => {

        it('passes compressor to stream', async () => {

            const handler = (request, h) => {

                const TestStream = class extends Stream.Readable {

                    _read(size) {

                        if (this.isDone) {
                            return;
                        }

                        this.isDone = true;

                        this.push('some payload');
                        this._compressor.flush();

                        setTimeout(() => {

                            this.push(' and some other payload');
                            this.push(null);
                        }, 10);
                    }

                    setCompressor(compressor) {

                        this._compressor = compressor;
                    }
                };

                return h.response(new TestStream()).type('text/html');
            };

            const server = Hapi.server({ compression: { minBytes: 1 } });
            server.route({ method: 'GET', path: '/', handler });

            const res = await server.inject({ url: '/', headers: { 'accept-encoding': 'gzip' } });
            const uncompressed = await internals.uncompress('unzip', res.rawPayload);
            expect(uncompressed.toString()).to.equal('some payload and some other payload');
        });
    });

    describe('writeHead()', () => {

        it('set custom statusMessage', async () => {

            const server = Hapi.server();
            server.route({ method: 'GET', path: '/', handler: (request, h) => h.response({}).message('Great') });
            await server.start();

            const uri = 'http://localhost:' + server.info.port;
            const { res } = await Wreck.get(uri);
            expect(res.statusMessage).to.equal('Great');
            await server.stop();
        });
    });

    describe('chain()', () => {

        it('handles stream errors on the response after the response has been piped (http)', async () => {

            const handler = (request, h) => {

                const stream = new Stream.Readable();
                stream._read = function (size) {

                    if (this.isDone) {
                        return;
                    }

                    this.isDone = true;

                    this.push('something');
                    this.emit('error', new Error());
                };

                return h.response(stream).type('text/html');
            };

            const server = Hapi.server({ compression: { minBytes: 1 } });
            server.route({ method: 'GET', path: '/', handler });

            const res = await server.inject({ url: '/', headers: { 'accept-encoding': 'gzip' } });
            expect(res.statusCode).to.equal(500);
        });
    });
});


internals.TimerStream = class extends Stream.Readable {

    _read(size) {

        if (this.isDone) {
            return;
        }

        this.isDone = true;

        setTimeout(() => {

            this.push('hi');
            this.push(null);
        }, 5);
    }
};


internals.compress = function (encoder, value) {

    return new Promise((resolve) => Zlib[encoder](value, (ignoreErr, compressed) => resolve(compressed)));
};


internals.uncompress = function (decoder, value) {

    return new Promise((resolve) => Zlib[decoder](value, (ignoreErr, uncompressed) => resolve(uncompressed)));
};<|MERGE_RESOLUTION|>--- conflicted
+++ resolved
@@ -2,11 +2,8 @@
 
 const ChildProcess = require('child_process');
 const Fs = require('fs');
-<<<<<<< HEAD
 const Http = require('http');
-=======
 const Net = require('net');
->>>>>>> 4639686a
 const Path = require('path');
 const Stream = require('stream');
 const Zlib = require('zlib');
