--- conflicted
+++ resolved
@@ -1,11 +1,7 @@
 // Load modules
 
 var Chai = require('chai');
-<<<<<<< HEAD
-var Hapi = process.env.TEST_COV ? require('../../../lib-cov') : require('../../../lib');
-=======
 var Hapi = require('../../helpers');
->>>>>>> 9a9699ac
 var Monitor = process.env.TEST_COV ? require('../../../lib-cov/monitor') : require('../../../lib/monitor');
 
 
@@ -451,24 +447,13 @@
                 }]
             };
 
-<<<<<<< HEAD
-            var print = Hapi.log.print;
-
-            Hapi.log.print = function (event) {
-
-                expect(event.data).to.equal('memory: 0M cpu: 10');
-            };
-=======
             Hapi._TEST.once('log', function (message) {
 
                 expect(message).to.contain('memory');
                 done();
             });
->>>>>>> 9a9699ac
 
             monitor._display(data);
-            Hapi.log.print = print;
-            done();
         });
 
         it('prints to the log event data for request events', function (done) {
@@ -490,24 +475,10 @@
                 events: [{
                     event: 'request',
                     instance: 'testInstance',
-                    method: 'testMethod',
-                    path: 'testPath',
-                    responseTime: 10
+                    method: 'testMethod'
                 }]
             };
 
-<<<<<<< HEAD
-            var print = Hapi.log.print;
-
-            Hapi.log.print = function (event) {
-
-                expect(event.data).to.equal('testInstance: testMethod testPath (10ms)');
-            };
-
-            monitor._display(data);
-            Hapi.log.print = print;
-            done();
-=======
             Hapi._TEST.once('log', function (message) {
 
                 expect(message).to.contain('testMethod');
@@ -515,7 +486,6 @@
             });
 
             monitor._display(data);
->>>>>>> 9a9699ac
         });
     });
 });