--- conflicted
+++ resolved
@@ -209,21 +209,17 @@
             var normalizedServer = new Hapi.server('0.0.0.0', 18888, options);
 
             var request = new Request(normalizedServer, _req, _res);
-            var url = 'http://localhost/%2d%2apage?param1=something';
-            request._setUrl(url);
-
-            expect(request.url).to.exist;
-            expect(request.url.href).to.equal(url);
-            expect(request.path).to.equal('/%2D*page');
-            expect(request.query.param1).to.equal('something');
-            done();
-        });
-
-<<<<<<< HEAD
+            var url = 'http://localhost/%2d%21page?param1=something';
+            request._setUrl(url);
+
+            expect(request.url).to.exist;
+            expect(request.url.href).to.equal(url);
+            expect(request.path).to.equal('/%2D!page');
+            expect(request.query.param1).to.equal('something');
+            done();
+        });
+
         it('decodes certain reserved characters only', function (done) {
-=======
-        it('decodes reserved characters and uppercases the rest', function (done) {
->>>>>>> 6855a709
 
             var options = {
                 router: {
