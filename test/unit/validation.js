var should = require("should");
var qs = require("querystring");

var Validation = require("../../lib/validation");
var Types = require("../../lib/types");
var S = Types.String,
    N = Types.Number,
    O = Types.Object,
    B = Types.Boolean;

var OhaiHandler = function (hapi, reply) {
    reply('ohai');
};

var createRequestObject = function (query, route) {
    var qstr = qs.stringify(query);
    // return {
    //   httpVersion: '1.1',
    //   url: '/?' + qstr,
    //   method: 'GET',
    //   hapi: {
    //     server: {},
    //     url: '/?' + qstr,
    //     query: query,
    //     params: {}
    //   }
    // }
    return {
        url: {
            search: '?' + qstr,
            query: query,
            pathname: route.path,
            path: route.path + '?' + qstr,//'/config?choices=1&choices=2',
            href: route.path + '?' + qstr //'/config?choices=1&choices=2'
        },
        query: query,
        path: route.path,
        method: route.method,
        _route: { config: route.config }
    }
}

describe("Validation", function () {
    describe("#query", function () {
        describe("using Types.String", function () {
            describe("without constraints", function () {
                // does not match new default behaviors, replace this test later
                // it('should raise error if value submitted when key not defined in route query config', function(done){
                //   var route = {method: 'GET', path: '/', handler: OhaiHandler, query: {test: S()}};
                //   var query = {username: 'vnguyen'};
                //   var request = createRequestObject(query, route);

                //   Validation.query(request, function(err){
                //     should.exist(err);
                //     done();
                //   })
                // })

                // it('should not raise error on undefined OPTIONAL StringType parameter', function(done){
                //   var r = {method: 'GET', path: '/', handler: OhaiHandler, query: {test: S()}};
                //   var query = {};
                //   var request = createRequestObject(query, r);

                //   Validation.query(request, r, function(err){
                //     should.not.exist(err);
                //     done();
                //   })
                // })

                // it('should not raise error on undefined OPTIONAL NumberType parameter', function(done){
                //   var r = {method: 'GET', path: '/', handler: OhaiHandler, query: {test: N()}};
                //   var query = {};
                //   var request = createRequestObject(query, r);

                //   Validation.query(request, r, function(err){
                //     should.not.exist(err);
                //     done();
                //   })
                // })

                // it('should not raise error on undefined OPTIONAL StringType parameter', function(done){
                //   var r = {method: 'GET', path: '/', handler: OhaiHandler, query: {test: S()}};
                //   var query = {};
                //   var request = createRequestObject(query, r);

                //   Validation.query(request, r, function(err){
                //     should.not.exist(err);
                //     done();
                //   })
                // })

                // it('should not raise error on undefined OPTIONAL BooleanType parameter', function(done){
                //   var r = {method: 'GET', path: '/', handler: OhaiHandler, query: {test: B()}};
                //   var query = {};
                //   var request = createRequestObject(query, r);

                //   Validation.query(request, r, function(err){
                //     should.not.exist(err);
                //     done();
                //   })
                // })
            })

            describe("#required", function () {
                var route = { method: 'GET', path: '/', config: { handler: OhaiHandler, query: { username: S().required() } } };

                it("should raise error on undefined REQUIRED parameter", function (done) {
                    var query = {}
                    var request = createRequestObject(query, route);

                    Validation.query(request, function (err) {
                        should.exist(err);
                        done();
                    })
                })

                it('should not raise error on defined REQUIRED parameter', function (done) {
                    var query = { username: "walmart" }
                    var request = createRequestObject(query, route);

                    Validation.query(request, function (err) {
                        should.not.exist(err);
                        done();
                    })
                })

                it('should not raise error on undefined OPTIONAL parameter', function (done) {
                    var modifiedRoute = { method: 'GET', path: '/', config: { handler: OhaiHandler, query: { username: S().required(), name: S() } } };
                    var query = { username: "walmart" }
                    var request = createRequestObject(query, modifiedRoute);

                    Validation.query(request, function (err) {
                        should.not.exist(err);
                        done();
                    })
                })
            })

            describe("#min", function () {
                var route = { method: 'GET', path: '/', config: { handler: OhaiHandler, query: { username: S().min(7) } } };

                it("should raise error on input length < min parameter", function (done) {
                    var query = { username: "van" }
                    var request = createRequestObject(query, route);

                    Validation.query(request, function (err) {
                        should.exist(err);
                        done();
                    })
                })

                it("should NOT raise error on input > min parameter", function (done) {
                    var query = { username: "thegoleffect" }
                    var request = createRequestObject(query, route);

                    Validation.query(request, function (err) {
                        should.not.exist(err);
                        done();
                    })
                })

                it("should NOT raise error on input == min parameter", function (done) {
                    var query = { username: "walmart" }
                    var request = createRequestObject(query, route);

                    Validation.query(request, function (err) {
                        should.not.exist(err);
                        done();
                    })
                })
            })

            describe("#max", function () {
                var route = { method: 'GET', path: '/', config: { handler: OhaiHandler, query: { username: S().max(7) } } };

                it("should raise error on input length > max parameter", function (done) {
                    var query = { username: "thegoleffect" }
                    var request = createRequestObject(query, route);

                    Validation.query(request, function (err) {
                        should.exist(err);
                        done();
                    })
                })

                it("should NOT raise error on input < max parameter", function (done) {
                    var query = { username: "van" }
                    var request = createRequestObject(query, route);

                    Validation.query(request, function (err) {
                        should.not.exist(err);
                        done();
                    })
                })

                it("should NOT raise error on input == max parameter", function (done) {
                    var query = { username: "walmart" }
                    var request = createRequestObject(query, route);

                    Validation.query(request, function (err) {
                        should.not.exist(err);
                        done();
                    })
                })
            })
<<<<<<< HEAD
=======
            // var inputs = ["abcd#f?h1j", "m3ch4", "m3g4"];
            // var validator = S().alphanum(false);
            // for(var i in inputs){
            //   var currentResult = validator(inputs[i]);
            //   should.exist(currentResult);
            //   currentResult.should.equal(false);
            // }
            // done();
          })
        })
      })

      describe("#email", function(){
        var route = {method: 'GET', path: '/', handler: OhaiHandler, query: {email: S().email()}};
        
        it("should validate on known valid inputs", function(done){
          var query = {email: "van@walmartlabs.com"}
          var request = createRequestObject(query, route);
          
          Validation.query(request, route, function(err){
            should.not.exist(err);
            done();
          })
        })
        
        it("should invalidate on known invalid inputs", function(done){
          var query = {email: "@iaminvalid.com"}
          var request = createRequestObject(query, route);
          
          Validation.query(request, route, function(err){
            should.exist(err);
            done();
          })
        })
      })

      describe("#rename", function(){
        var route = {method: 'GET', path: '/', handler: OhaiHandler, query: {username: S().rename("name", {deleteOrig:true}).min(7)}};
        
        it("should apply subsequent validators on the new name AFTER a rename", function(done){
          var query = {username: "thegoleffect"}
          var request = createRequestObject(query, route);
          
          Validation.query(request, route, function(err){
            should.not.exist(err);
            done();
          })
        })
      })
      
      describe("#date", function(){
        var route = {method: 'GET', path: '/', handler: OhaiHandler, query: {date: S().date()}};
        
        it("should not raise error on Date string input given as toLocaleString", function(done){
          var query = {date: "Mon Aug 20 2012 12:14:33 GMT-0700 (PDT)"};
          var request = createRequestObject(query, route);
          
          Validation.query(request, route, function(err){
            should.not.exist(err);
            done();
          })
        })
        
        it("should not raise error on Date string input given as ISOString", function(done){
          var query = {date: "2012-08-20T19:14:33.000Z"};
          var request = createRequestObject(query, route);
          
          Validation.query(request, route, function(err){
            should.not.exist(err);
            done();
          })
        })
        
        // it("should not raise error on Date string input given as unix timestamp", function(done){
        //   var query = {date: "1345490073000"};
        //   var request = createRequestObject(query, route);
          
        //   Validation.query(request, route, function(err){
        //     should.not.exist(err);
        //     done();
        //   })
        // })
        
        it("should raise on Date string input as invalid string", function(done){
          var query = {date: "worldofwalmartlabs"};
          var request = createRequestObject(query, route);
          
          Validation.query(request, route, function(err){
            should.exist(err);
            done();
          })
        })
      })

      describe("#with", function(){
        var route = {method: 'GET', path: '/', handler: OhaiHandler, query: {username: S().with("password"), password: S()}};
        
        it('should not return error if `with` parameter included', function(done){
          var query = {username: "walmart", password: "worldofwalmartlabs"};
          var request = createRequestObject(query, route);
          
          Validation.query(request, route, function(err){
            should.not.exist(err);
            done();
          })
        })
        
        it('should return error if `with` parameter not included', function(done){
          var query = {username: "walmart"};
          var request = createRequestObject(query, route);
          
          Validation.query(request, route, function(err){
            should.exist(err);
            done();
          })
        })
      })
      
      describe("#without", function(){
        var route = {method: 'GET', path: '/', handler: OhaiHandler, query: {username: S().without("password")}};
        
        it('should not return error if `without` parameter not included', function(done){
          var query = {username: "walmart"};
          var request = createRequestObject(query, route);
          
          Validation.query(request, route, function(err){
            should.not.exist(err);
            done();
          })
        })
        
        it('should return error if `without` parameter included', function(done){
          var query = {username: "walmart", password: "worldofwalmartlabs"};
          var request = createRequestObject(query, route);
          
          Validation.query(request, route, function(err){
            should.exist(err);
            done();
          })
        })
      })
      
      // describe("#valid", function(){
      //   var route = {method: 'GET', path: '/', handler: OhaiHandler, query: {color: S().valid("blue", "orange", "white")}};
        
      //   it('should not return error if value in `valid` parameter input', function(done){
      //     var query = {color: "white"};
      //     var request = createRequestObject(query, route);
          
      //     Validation.query(request, route, function(err){
      //       should.not.exist(err);
      //       done();
      //     })
      //   })
        
      //   it('should return error if value not in `valid` parameter input', function(done){
      //     var query = {color: "beige"};
      //     var request = createRequestObject(query, route);
          
      //     Validation.query(request, route, function(err){
      //       should.exist(err);
      //       done();
      //     })
      //   })
      // })
      
    //   describe("#invalid", function(){
    //     var route = {method: 'GET', path: '/', handler: OhaiHandler, query: {color: S().invalid("beige")}};
        
    //     it('should not return error if value not in `invalid` parameter input', function(done){
    //       var query = {color: "white"};
    //       var request = createRequestObject(query, route);
          
    //       Validation.query(request, route, function(err){
    //         should.not.exist(err);
    //         done();
    //       })
    //     })
        
    //     it('should return error if value in `invalid` parameter input', function(done){
    //       var query = {color: "beige"};
    //       var request = createRequestObject(query, route);
          
    //       Validation.query(request, route, function(err){
    //         should.exist(err);
    //         done();
    //       })
    //     })
    //   })
    })
>>>>>>> 27bfcd49


            describe("#regex", function () {
                var route = { method: 'GET', path: '/', config: { handler: OhaiHandler, query: { username: S().regex(/^[0-9][-][a-z]+$/) } } };

                it("should raise error on input not matching regex parameter", function (done) {
                    var query = { username: "van" }
                    var request = createRequestObject(query, route);

                    Validation.query(request, function (err) {
                        should.exist(err);
                        done();
                    })
                })

                it("should NOT raise error on input matching regex parameter", function (done) {
                    var query = { username: "1-aaaa" }
                    var request = createRequestObject(query, route);

                    Validation.query(request, function (err) {
                        should.not.exist(err);
                        done();
                    })
                })
            })

            describe("combinations of #required, #min, #max", function () {
                var route = { method: 'GET', path: '/', config: { handler: OhaiHandler, query: { username: S().required().min(5).max(7) } } };

                it("should raise error when not supplied required input", function (done) {
                    var query = { name: "van" }
                    var request = createRequestObject(query, route);

                    Validation.query(request, function (err) {
                        should.exist(err);
                        done();
                    })
                })

                it("should raise error when input length not within min/max bounds", function (done) {
                    var query = { username: "van" }
                    var request = createRequestObject(query, route);

                    Validation.query(request, function (err) {
                        should.exist(err);
                        done();
                    })
                })

                it("should NOT raise error when input length is within min/max bounds", function (done) {
                    var query = { username: "walmart" }
                    var request = createRequestObject(query, route);

                    Validation.query(request, function (err) {
                        should.not.exist(err);
                        done();
                    })
                })
            })

            describe("#alphanum", function (done) {
                describe("with spacesEnabled", function () {
                    var route = { method: 'GET', path: '/', config: { handler: OhaiHandler, query: { phrase: S().alphanum(true) } } };

                    it('should validate on known valid input', function (done) {
                        var query = { phrase: "w0rld of w4lm4rtl4bs" }
                        var request = createRequestObject(query, route);

                        Validation.query(request, function (err) {
                            should.not.exist(err);
                            done();
                        })

                        // var inputs = ["w0rld of w4lm4rtl4bs", "ev3ry day l0w prices", "wa1m4rt1abs"];
                        // var validator = S().alphanum(true);
                        // for(var i in inputs){
                        //   var currentResult = validator(inputs[i]);
                        //   should.exist(currentResult);
                        //   currentResult.should.equal(true);
                        // }
                        // done();
                    })

                    it('should invalidate on known invalid inputs', function (done) {
                        var query = { phrase: "abcd#f?h1j orly?" }
                        var request = createRequestObject(query, route);

                        Validation.query(request, function (err) {
                            should.exist(err);
                            done();
                        })
                        //   var inputs = ["abcd#f?h1j orly?", "t3r4_y7es", "m3g4^y7es"];
                        //   var validator = S().alphanum(true);
                        //   for(var i in inputs){
                        //     var currentResult = validator(inputs[i]);
                        //     should.exist(currentResult);
                        //     currentResult.should.equal(false);
                        //   }
                        //   done();
                    })
                })

                describe("without spacesEnabled", function () {
                    var route = { method: 'GET', path: '/', config: { handler: OhaiHandler, query: { phrase: S().alphanum(false) } } };

                    it('should validate on known valid input', function (done) {
                        var query = { phrase: "walmartlabs" }
                        var request = createRequestObject(query, route);

                        Validation.query(request, function (err) {
                            should.not.exist(err);
                            done();
                        })
                        // var inputs = ["walmartlabs", "w0rldofw41m4rtlabs", "everydayl0wprices"];
                        // var validator = S().alphanum(false);
                        // for(var i in inputs){
                        //   var currentResult = validator(inputs[i]);
                        //   should.exist(currentResult);
                        //   currentResult.should.equal(true);
                        // }
                        // done();
                    })

                    it('should invalidate on known invalid inputs', function (done) {
                        var query = { phrase: "abcd#f?h1j" }
                        var request = createRequestObject(query, route);

                        Validation.query(request, function (err) {
                            should.exist(err);
                            done();
                        })
                        // var inputs = ["abcd#f?h1j", "m3ch4", "m3g4"];
                        // var validator = S().alphanum(false);
                        // for(var i in inputs){
                        //   var currentResult = validator(inputs[i]);
                        //   should.exist(currentResult);
                        //   currentResult.should.equal(false);
                        // }
                        // done();
                    })
                })
            })

            describe("#email", function () {
                var route = { method: 'GET', path: '/', config: { handler: OhaiHandler, query: { email: S().email() } } };

                it("should validate on known valid inputs", function (done) {
                    var query = { email: "van@walmartlabs.com" }
                    var request = createRequestObject(query, route);

                    Validation.query(request, function (err) {
                        should.not.exist(err);
                        done();
                    })
                })

                it("should invalidate on known invalid inputs", function (done) {
                    var query = { email: "@iaminvalid.com" }
                    var request = createRequestObject(query, route);

                    Validation.query(request, function (err) {
                        should.exist(err);
                        done();
                    })
                })
            })

            describe("#rename", function () {
                var route = { method: 'GET', path: '/', config: { handler: OhaiHandler, query: { username: S().rename("name", { deleteOrig: true }).min(7) } } };

                it("should apply subsequent validators on the new name AFTER a rename", function (done) {
                    var query = { username: "thegoleffect" }
                    var request = createRequestObject(query, route);

                    Validation.query(request, function (err) {
                        should.not.exist(err);
                        done();
                    })
                })
            })

            describe("#date", function () {
                var route = { method: 'GET', path: '/', config: { handler: OhaiHandler, query: { date: S().date() } } };

                it("should not raise error on Date string input given as toLocaleString", function (done) {
                    var query = { date: "Mon Aug 20 2012 12:14:33 GMT-0700 (PDT)" };
                    var request = createRequestObject(query, route);

                    Validation.query(request, function (err) {
                        should.not.exist(err);
                        done();
                    })
                })

                it("should not raise error on Date string input given as ISOString", function (done) {
                    var query = { date: "2012-08-20T19:14:33.000Z" };
                    var request = createRequestObject(query, route);

                    Validation.query(request, function (err) {
                        should.not.exist(err);
                        done();
                    })
                })

                // it("should not raise error on Date string input given as unix timestamp", function(done){
                //   var query = {date: "1345490073000"};
                //   var request = createRequestObject(query, route);

                //   Validation.query(request, function(err){
                //     should.not.exist(err);
                //     done();
                //   })
                // })

                it("should raise on Date string input as invalid string", function (done) {
                    var query = { date: "worldofwalmartlabs" };
                    var request = createRequestObject(query, route);

                    Validation.query(request, function (err) {
                        should.exist(err);
                        done();
                    })
                })
            })

            describe("#with", function () {
                var route = { method: 'GET', path: '/', config: { handler: OhaiHandler, query: { username: S().with("password"), password: S() } } };

                it('should not return error if `with` parameter included', function (done) {
                    var query = { username: "walmart", password: "worldofwalmartlabs" };
                    var request = createRequestObject(query, route);

                    Validation.query(request, function (err) {
                        should.not.exist(err);
                        done();
                    })
                })

                it('should return error if `with` parameter not included', function (done) {
                    var query = { username: "walmart" };
                    var request = createRequestObject(query, route);

                    Validation.query(request, function (err) {
                        should.exist(err);
                        done();
                    })
                })
            })

            describe("#without", function () {
                var route = { method: 'GET', path: '/', config: { handler: OhaiHandler, query: { username: S().without("password") } } };

                it('should not return error if `without` parameter not included', function (done) {
                    var query = { username: "walmart" };
                    var request = createRequestObject(query, route);

                    Validation.query(request, function (err) {
                        should.not.exist(err);
                        done();
                    })
                })

                it('should return error if `without` parameter included', function (done) {
                    var query = { username: "walmart", password: "worldofwalmartlabs" };
                    var request = createRequestObject(query, route);

                    Validation.query(request, function (err) {
                        should.exist(err);
                        done();
                    })
                })
            })

            describe("#valid", function () {
                var route = { method: 'GET', path: '/', config: { handler: OhaiHandler, query: { color: S().valid("blue", "orange", "white") } } };

                it('should not return error if value in `valid` parameter input', function (done) {
                    var query = { color: "white" };
                    var request = createRequestObject(query, route);

                    Validation.query(request, function (err) {
                        should.not.exist(err);
                        done();
                    })
                })

                it('should return error if value not in `valid` parameter input', function (done) {
                    var query = { color: "beige" };
                    var request = createRequestObject(query, route);

                    Validation.query(request, function (err) {
                        should.exist(err);
                        done();
                    })
                })
            })

            describe("#invalid", function () {
                var route = { method: 'GET', path: '/', config: { handler: OhaiHandler, query: { color: S().invalid("beige") } } };

                it('should not return error if value not in `invalid` parameter input', function (done) {
                    var query = { color: "white" };
                    var request = createRequestObject(query, route);

                    Validation.query(request, function (err) {
                        should.not.exist(err);
                        done();
                    })
                })

                it('should return error if value in `invalid` parameter input', function (done) {
                    var query = { color: "beige" };
                    var request = createRequestObject(query, route);

                    Validation.query(request, function (err) {
                        should.exist(err);
                        done();
                    })
                })
            })
        })

        describe("using Types.Number", function () {
            describe("#integer", function () {
                var route = { method: 'GET', path: '/', config: { handler: OhaiHandler, query: { num: N().integer() } } };

                it("should raise error on non-integer input", function (done) {
                    var query = { num: "1.02" }
                    var request = createRequestObject(query, route);

                    Validation.query(request, function (err) {
                        should.exist(err);
                        done();
                    })
                })

                it("should NOT raise error on integer input", function (done) {
                    var query = { num: "100" }
                    var request = createRequestObject(query, route);

                    Validation.query(request, function (err) {
                        should.not.exist(err);
                        done();
                    })
                })
            })

            describe("#float", function () {
                var route = { method: 'GET', path: '/', config: { handler: OhaiHandler, query: { num: N().float() } } };

                it("should raise error on non-float input", function (done) {
                    var query = { num: "100" }
                    var request = createRequestObject(query, route);

                    Validation.query(request, function (err) {
                        should.exist(err);
                        done();
                    })
                })

                it("should NOT raise error on float input", function (done) {
                    var query = { num: "1.02" }
                    var request = createRequestObject(query, route);

                    Validation.query(request, function (err) {
                        should.not.exist(err);
                        done();
                    })
                })
            })

            describe("#min", function () {
                var route = { method: 'GET', path: '/', config: { handler: OhaiHandler, query: { num: N().min(100) } } };

                it("should raise error on input < min", function (done) {
                    var query = { num: "50" }
                    var request = createRequestObject(query, route);

                    Validation.query(request, function (err) {
                        should.exist(err);
                        done();
                    })
                })

                it("should NOT raise error on input > min", function (done) {
                    var query = { num: "102000" }
                    var request = createRequestObject(query, route);

                    Validation.query(request, function (err) {
                        should.not.exist(err);
                        done();
                    })
                })

                it("should NOT raise error on input == min", function (done) {
                    var query = { num: "100" }
                    var request = createRequestObject(query, route);

                    Validation.query(request, function (err) {
                        should.not.exist(err);
                        done();
                    })
                })
            })

            describe("#max", function () {
                var route = { method: 'GET', path: '/', config: { handler: OhaiHandler, query: { num: N().max(100) } } };

                it("should raise error on input > max", function (done) {
                    var query = { num: "120000" }
                    var request = createRequestObject(query, route);

                    Validation.query(request, function (err) {
                        should.exist(err);
                        done();
                    })
                })

                it("should NOT raise error on input < max", function (done) {
                    var query = { num: "50" }
                    var request = createRequestObject(query, route);

                    Validation.query(request, function (err) {
                        should.not.exist(err);
                        done();
                    })
                })

                it("should NOT raise error on input == max", function (done) {
                    var query = { num: "100" }
                    var request = createRequestObject(query, route);

                    Validation.query(request, function (err) {
                        should.not.exist(err);
                        done();
                    })
                })
            })

            describe("#min & #max", function () {
                var route = { method: 'GET', path: '/', config: { handler: OhaiHandler, query: { num: N().min(50).max(100) } } };

                it("should raise error on input > max", function (done) {
                    var query = { num: "120000" }
                    var request = createRequestObject(query, route);

                    Validation.query(request, function (err) {
                        should.exist(err);
                        done();
                    })
                })

                it("should raise error on input < min", function (done) {
                    var query = { num: "25" }
                    var request = createRequestObject(query, route);

                    Validation.query(request, function (err) {
                        should.exist(err);
                        done();
                    })
                })

                it("should NOT raise error on min < input < max", function (done) {
                    var query = { num: "75" }
                    var request = createRequestObject(query, route);

                    Validation.query(request, function (err) {
                        should.not.exist(err);
                        done();
                    })
                })
            })
        })

        describe("using Types.Boolean", function () {
            //   describe("#integer", function(){
            //     var route = {method: 'GET', path: '/', handler: OhaiHandler, query: {num: N().integer()}};

            //     it("should raise error on non-integer input", function(done){
            //       var query = {num: "1.02"}
            //       var request = createRequestObject(query, route);

            //       Validation.query(request, function(err){
            //         should.exist(err);
            //         done();
            //       })
            //     })
            //   })
        })

        describe("using Types.Object", function () {

        })
    })
})<|MERGE_RESOLUTION|>--- conflicted
+++ resolved
@@ -203,200 +203,6 @@
                     })
                 })
             })
-<<<<<<< HEAD
-=======
-            // var inputs = ["abcd#f?h1j", "m3ch4", "m3g4"];
-            // var validator = S().alphanum(false);
-            // for(var i in inputs){
-            //   var currentResult = validator(inputs[i]);
-            //   should.exist(currentResult);
-            //   currentResult.should.equal(false);
-            // }
-            // done();
-          })
-        })
-      })
-
-      describe("#email", function(){
-        var route = {method: 'GET', path: '/', handler: OhaiHandler, query: {email: S().email()}};
-        
-        it("should validate on known valid inputs", function(done){
-          var query = {email: "van@walmartlabs.com"}
-          var request = createRequestObject(query, route);
-          
-          Validation.query(request, route, function(err){
-            should.not.exist(err);
-            done();
-          })
-        })
-        
-        it("should invalidate on known invalid inputs", function(done){
-          var query = {email: "@iaminvalid.com"}
-          var request = createRequestObject(query, route);
-          
-          Validation.query(request, route, function(err){
-            should.exist(err);
-            done();
-          })
-        })
-      })
-
-      describe("#rename", function(){
-        var route = {method: 'GET', path: '/', handler: OhaiHandler, query: {username: S().rename("name", {deleteOrig:true}).min(7)}};
-        
-        it("should apply subsequent validators on the new name AFTER a rename", function(done){
-          var query = {username: "thegoleffect"}
-          var request = createRequestObject(query, route);
-          
-          Validation.query(request, route, function(err){
-            should.not.exist(err);
-            done();
-          })
-        })
-      })
-      
-      describe("#date", function(){
-        var route = {method: 'GET', path: '/', handler: OhaiHandler, query: {date: S().date()}};
-        
-        it("should not raise error on Date string input given as toLocaleString", function(done){
-          var query = {date: "Mon Aug 20 2012 12:14:33 GMT-0700 (PDT)"};
-          var request = createRequestObject(query, route);
-          
-          Validation.query(request, route, function(err){
-            should.not.exist(err);
-            done();
-          })
-        })
-        
-        it("should not raise error on Date string input given as ISOString", function(done){
-          var query = {date: "2012-08-20T19:14:33.000Z"};
-          var request = createRequestObject(query, route);
-          
-          Validation.query(request, route, function(err){
-            should.not.exist(err);
-            done();
-          })
-        })
-        
-        // it("should not raise error on Date string input given as unix timestamp", function(done){
-        //   var query = {date: "1345490073000"};
-        //   var request = createRequestObject(query, route);
-          
-        //   Validation.query(request, route, function(err){
-        //     should.not.exist(err);
-        //     done();
-        //   })
-        // })
-        
-        it("should raise on Date string input as invalid string", function(done){
-          var query = {date: "worldofwalmartlabs"};
-          var request = createRequestObject(query, route);
-          
-          Validation.query(request, route, function(err){
-            should.exist(err);
-            done();
-          })
-        })
-      })
-
-      describe("#with", function(){
-        var route = {method: 'GET', path: '/', handler: OhaiHandler, query: {username: S().with("password"), password: S()}};
-        
-        it('should not return error if `with` parameter included', function(done){
-          var query = {username: "walmart", password: "worldofwalmartlabs"};
-          var request = createRequestObject(query, route);
-          
-          Validation.query(request, route, function(err){
-            should.not.exist(err);
-            done();
-          })
-        })
-        
-        it('should return error if `with` parameter not included', function(done){
-          var query = {username: "walmart"};
-          var request = createRequestObject(query, route);
-          
-          Validation.query(request, route, function(err){
-            should.exist(err);
-            done();
-          })
-        })
-      })
-      
-      describe("#without", function(){
-        var route = {method: 'GET', path: '/', handler: OhaiHandler, query: {username: S().without("password")}};
-        
-        it('should not return error if `without` parameter not included', function(done){
-          var query = {username: "walmart"};
-          var request = createRequestObject(query, route);
-          
-          Validation.query(request, route, function(err){
-            should.not.exist(err);
-            done();
-          })
-        })
-        
-        it('should return error if `without` parameter included', function(done){
-          var query = {username: "walmart", password: "worldofwalmartlabs"};
-          var request = createRequestObject(query, route);
-          
-          Validation.query(request, route, function(err){
-            should.exist(err);
-            done();
-          })
-        })
-      })
-      
-      // describe("#valid", function(){
-      //   var route = {method: 'GET', path: '/', handler: OhaiHandler, query: {color: S().valid("blue", "orange", "white")}};
-        
-      //   it('should not return error if value in `valid` parameter input', function(done){
-      //     var query = {color: "white"};
-      //     var request = createRequestObject(query, route);
-          
-      //     Validation.query(request, route, function(err){
-      //       should.not.exist(err);
-      //       done();
-      //     })
-      //   })
-        
-      //   it('should return error if value not in `valid` parameter input', function(done){
-      //     var query = {color: "beige"};
-      //     var request = createRequestObject(query, route);
-          
-      //     Validation.query(request, route, function(err){
-      //       should.exist(err);
-      //       done();
-      //     })
-      //   })
-      // })
-      
-    //   describe("#invalid", function(){
-    //     var route = {method: 'GET', path: '/', handler: OhaiHandler, query: {color: S().invalid("beige")}};
-        
-    //     it('should not return error if value not in `invalid` parameter input', function(done){
-    //       var query = {color: "white"};
-    //       var request = createRequestObject(query, route);
-          
-    //       Validation.query(request, route, function(err){
-    //         should.not.exist(err);
-    //         done();
-    //       })
-    //     })
-        
-    //     it('should return error if value in `invalid` parameter input', function(done){
-    //       var query = {color: "beige"};
-    //       var request = createRequestObject(query, route);
-          
-    //       Validation.query(request, route, function(err){
-    //         should.exist(err);
-    //         done();
-    //       })
-    //     })
-    //   })
-    })
->>>>>>> 27bfcd49
-
 
             describe("#regex", function () {
                 var route = { method: 'GET', path: '/', config: { handler: OhaiHandler, query: { username: S().regex(/^[0-9][-][a-z]+$/) } } };
@@ -669,53 +475,54 @@
                 })
             })
 
-            describe("#valid", function () {
-                var route = { method: 'GET', path: '/', config: { handler: OhaiHandler, query: { color: S().valid("blue", "orange", "white") } } };
-
-                it('should not return error if value in `valid` parameter input', function (done) {
-                    var query = { color: "white" };
-                    var request = createRequestObject(query, route);
-
-                    Validation.query(request, function (err) {
-                        should.not.exist(err);
-                        done();
-                    })
-                })
-
-                it('should return error if value not in `valid` parameter input', function (done) {
-                    var query = { color: "beige" };
-                    var request = createRequestObject(query, route);
-
-                    Validation.query(request, function (err) {
-                        should.exist(err);
-                        done();
-                    })
-                })
-            })
-
-            describe("#invalid", function () {
-                var route = { method: 'GET', path: '/', config: { handler: OhaiHandler, query: { color: S().invalid("beige") } } };
-
-                it('should not return error if value not in `invalid` parameter input', function (done) {
-                    var query = { color: "white" };
-                    var request = createRequestObject(query, route);
-
-                    Validation.query(request, function (err) {
-                        should.not.exist(err);
-                        done();
-                    })
-                })
-
-                it('should return error if value in `invalid` parameter input', function (done) {
-                    var query = { color: "beige" };
-                    var request = createRequestObject(query, route);
-
-                    Validation.query(request, function (err) {
-                        should.exist(err);
-                        done();
-                    })
-                })
-            })
+
+            // describe("#valid", function(){
+            //   var route = {method: 'GET', path: '/', handler: OhaiHandler, query: {color: S().valid("blue", "orange", "white")}};
+
+            //   it('should not return error if value in `valid` parameter input', function(done){
+            //     var query = {color: "white"};
+            //     var request = createRequestObject(query, route);
+
+            //     Validation.query(request, route, function(err){
+            //       should.not.exist(err);
+            //       done();
+            //     })
+            //   })
+
+            //   it('should return error if value not in `valid` parameter input', function(done){
+            //     var query = {color: "beige"};
+            //     var request = createRequestObject(query, route);
+
+            //     Validation.query(request, route, function(err){
+            //       should.exist(err);
+            //       done();
+            //     })
+            //   })
+            // })
+
+            //   describe("#invalid", function(){
+            //     var route = {method: 'GET', path: '/', handler: OhaiHandler, query: {color: S().invalid("beige")}};
+
+            //     it('should not return error if value not in `invalid` parameter input', function(done){
+            //       var query = {color: "white"};
+            //       var request = createRequestObject(query, route);
+
+            //       Validation.query(request, route, function(err){
+            //         should.not.exist(err);
+            //         done();
+            //       })
+            //     })
+
+            //     it('should return error if value in `invalid` parameter input', function(done){
+            //       var query = {color: "beige"};
+            //       var request = createRequestObject(query, route);
+
+            //       Validation.query(request, route, function(err){
+            //         should.exist(err);
+            //         done();
+            //       })
+            //     })
+            //   })
         })
 
         describe("using Types.Number", function () {
